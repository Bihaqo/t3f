import tensorflow as tf

from tensor_train import TensorTrain
import shapes
import utils


# TODO: add complexities to the comments.

def full(tt):
  """Converts a TensorTrain into a regular tensor or matrix (tf.Tensor).

  Args:
    tt: `TensorTrain` object.

  Returns:
    tf.Tensor.
  """
  num_dims = tt.ndims()
  if tt.get_tt_ranks().is_fully_defined():
    ranks = tt.get_tt_ranks().as_list()
  else:
    ranks = shapes.tt_ranks(tt)

  if tt.get_shape().is_fully_defined():
    shape = tt.get_shape().as_list()
    raw_shape = list(tt.get_raw_shape())
    for i in range(len(raw_shape)):
      raw_shape[i] = raw_shape[i].as_list()
  else:
    shape = shapes.shape(tt)
    raw_shape = shapes.raw_shape(tt)

  res = tt.tt_cores[0]
  for i in range(1, num_dims):
    res = tf.reshape(res, (-1, ranks[i]))
    curr_core = tf.reshape(tt.tt_cores[i], (ranks[i], -1))
    res = tf.matmul(res, curr_core)
  if tt.is_tt_matrix():
    intermediate_shape = []
    for i in range(num_dims):
      intermediate_shape.append(raw_shape[0][i])
      intermediate_shape.append(raw_shape[1][i])
    res = tf.reshape(res, tf.TensorShape(intermediate_shape))
    transpose = []
    for i in range(0, 2 * num_dims, 2):
      transpose.append(i)
    for i in range(1, 2 * num_dims, 2):
      transpose.append(i)
    res = tf.transpose(res, transpose)
    return tf.reshape(res, shape)
  else:
<<<<<<< HEAD
    return tf.reshape(res, shape)
=======
    return tf.reshape(res, tt.get_shape())


def tt_ranks(tt):
  """Returns the TT-ranks of a TensorTrain.

  This operation returns a 1-D integer tensor representing the TT-ranks of
  the input.

  Args:
    tt: `TensorTrain` object.

  Returns:
    A `Tensor`
  """
  num_dims = tt.ndims()
  ranks = []
  for i in range(num_dims):
    ranks.append(tf.shape(tt.tt_cores[i])[0])
  ranks.append(tf.shape(tt.tt_cores[-1])[-1])
  return tf.stack(ranks, axis=0)
>>>>>>> c981d89e


def tt_tt_matmul(tt_matrix_a, tt_matrix_b):
  """Multiplies two TT-matrices and returns the TT-matrix of the result.

  Args:
    tt_matrix_a: `TensorTrain` object containing a TT-matrix of size M x N
    tt_matrix_b: `TensorTrain` object containing a TT-matrix of size N x P

  Returns
    `TensorTrain` object containing a TT-matrix of size M x P

  Raises:
    ValueError is the arguments are not TT matrices or if their sizes are not
    appropriate for a matrix-by-matrix multiplication.
  """
  if not isinstance(tt_matrix_a, TensorTrain) or not isinstance(tt_matrix_b, TensorTrain):
    raise ValueError('Arguments should be TT-matrices')

  ndims = tt_matrix_a.ndims()
  if tt_matrix_b.ndims() != ndims:
    raise ValueError('Arguments should have the same number of dimensions, '
                     'got %d and %d instead.' % (ndims, tt_matrix_b.ndims()))
  result_cores = []
  # TODO: name the operation and the resulting tensor.
  if tt_matrix_a.get_shape().is_fully_defined():
    a_shape = tt_matrix_a.get_raw_shape()
  else:
    a_shape = raw_shape(tt_matrix_a)
  if tt_matrix_a.get_tt_ranks().is_fully_defined():
    a_ranks = tt_matrix_a.get_tt_ranks()
  else:
    a_ranks = tt_ranks(tt_matrix_a)
  if tt_matrix_b.get_shape().is_fully_defined():
    b_shape = tt_matrix_b.get_raw_shape()
  else:
    b_shape = raw_shape(tt_matrix_b)
  if tt_matrix_b.get_tt_ranks().is_fully_defined():
    b_ranks = tt_matrix_b.get_tt_ranks()
  else:
    b_ranks = tt_ranks(tt_matrix_b)
  for core_idx in range(ndims):
    a_core = tt_matrix_a.tt_cores[core_idx]
    b_core = tt_matrix_b.tt_cores[core_idx]
    curr_res_core = tf.einsum('aijb,cjkd->acikbd', a_core, b_core)

    res_left_rank = a_ranks[core_idx] * b_ranks[core_idx]
    res_right_rank = a_ranks[core_idx + 1] * b_ranks[core_idx + 1]
    left_mode = a_shape[0][core_idx]
    right_mode = b_shape[1][core_idx]
    core_shape = (res_left_rank, left_mode, right_mode, res_right_rank)
    # TODO: test with partually known shape (e.g. tt_ranks are undefined).
    core_shape = tf.TensorShape(core_shape)
    curr_res_core = tf.reshape(curr_res_core, core_shape)
    result_cores.append(curr_res_core)
  res_shape = (tt_matrix_a.get_raw_shape()[0], tt_matrix_b.get_raw_shape()[1])
  a_ranks = tt_matrix_a.get_tt_ranks()
  b_ranks = tt_matrix_b.get_tt_ranks()
  res_ranks = []
  for core_idx in range(ndims + 1):
    res_ranks.append(a_ranks[core_idx] * b_ranks[core_idx])
  res_ranks = tf.TensorShape(res_ranks)
  return TensorTrain(result_cores, res_shape, res_ranks)


def tt_dense_matmul(tt_matrix_a, matrix_b):
  """Multiplies a TT-matrix by a regular matrix, returns a regular matrix.

  Args:
    tt_matrix_a: `TensorTrain` object containing a TT-matrix of size M x N
    matrix_b: tf.Tensor of size N x P

  Returns
    tf.Tensor of size M x P
  """
  raise NotImplementedError


def dense_tt_matmul(matrix_a, tt_matrix_b):
  """Multiplies a regular matrix by a TT-matrix, returns a regular matrix.

  Args:
    matrix_a: tf.Tensor of size M x N
    tt_matrix_b: `TensorTrain` object containing a TT-matrix of size N x P

  Returns
    tf.Tensor of size M x P
  """
  raise NotImplementedError


def sparse_tt_matmul(sparse_matrix_a, tt_matrix_b):
  """Multiplies a sparse matrix by a TT-matrix, returns a regular matrix.

  Args:
    sparse_matrix_a: tf.SparseTensor of size M x N
    tt_matrix_b: `TensorTrain` object containing a TT-matrix of size N x P

  Returns
    tf.Tensor of size M x P
  """
  raise NotImplementedError


# TODO: add flag `return_type = (TT | dense)`?
def tt_sparse_matmul(tt_matrix_a, sparse_matrix_b):
  """Multiplies a TT-matrix by a sparse matrix, returns a regular matrix.

  Args:
    tt_matrix_a: `TensorTrain` object containing a TT-matrix of size M x N
    sparse_matrix_b: tf.SparseTensor of size N x P

  Returns
    tf.Tensor of size M x P
  """
  raise NotImplementedError


def matmul(matrix_a, matrix_b):
  """Multiplies two matrices that can be TT-, dense, or sparse.

  Note that multiplication of two TT-matrices returns a TT-matrix with much
  larger ranks.

  Args:
    matrix_a: `TensorTrain`, tf.Tensor, or tf.SparseTensor of size M x N
    matrix_b: `TensorTrain`, tf.Tensor, or tf.SparseTensor of size N x P

  Returns
    If both arguments are `TensorTrain` objects, returns a `TensorTrain`
      object containing a TT-matrix of size M x P
    If not, returns tf.Tensor of size M x P
  """
  raise NotImplementedError


def tt_tt_flat_inner(tt_a, tt_b):
  """Inner product between two TT-tensors or TT-matrices along all axis.

  The shapes of tt_a and tt_b should coincide.

  Args:
    tt_a: `TensorTrain` object
    tt_b: `TensorTrain` object

  Returns
    a number
    sum of products of all the elements of tt_a and tt_b

  Raises:
    ValueError if the arguments are not `TensorTrain` objects, have different
      number of TT-cores, different underlying shape, or if you are trying to
      compute inner product between a TT-matrix and a TT-tensor.
  """
  if not isinstance(tt_a, TensorTrain) or not isinstance(tt_b, TensorTrain):
    raise ValueError('Arguments should be TensorTrains')

  if tt_a.is_tt_matrix() != tt_b.is_tt_matrix():
    raise ValueError('One of the arguments is a TT-tensor, the other is '
                     'a TT-matrix, disallowed')
  are_both_matrices = tt_a.is_tt_matrix() and tt_b.is_tt_matrix()

  # TODO: compare shapes and raise if not consistent.

  ndims = tt_a.ndims()
  if tt_b.ndims() != ndims:
    raise ValueError('Arguments should have the same number of dimensions, '
                     'got %d and %d instead.' % (ndims, tt_b.ndims()))

  a_core = tt_a.tt_cores[0]
  b_core = tt_b.tt_cores[0]
  if are_both_matrices:
    res = tf.einsum('aijb,cijd->bd', a_core, b_core)
  else:
    res = tf.einsum('aib,cid->bd', a_core, b_core)
  # TODO: name the operation and the resulting tensor.
  for core_idx in range(1, ndims):
    a_core = tt_a.tt_cores[core_idx]
    b_core = tt_b.tt_cores[core_idx]
    if are_both_matrices:
      res = tf.einsum('ac,aijb,cijd->bd', res, a_core, b_core)
    else:
      res = tf.einsum('ac,aib,cid->bd', res, a_core, b_core)
  return res


def tt_dense_flat_inner(tt_a, dense_b):
  """Inner product between a TT-tensor (or TT-matrix) and tf.Tensor along all axis.

  The shapes of tt_a and dense_b should coincide.

  Args:
    tt_a: `TensorTrain` object
    dense_b: tf.Tensor

  Returns
    a number
    sum of products of all the elements of tt_a and dense_b
  """
  raise NotImplementedError


def tt_sparse_flat_inner(tt_a, sparse_b):
  """Inner product between a TT-tensor (or TT-matrix) and tf.SparseTensor along all axis.

  The shapes of tt_a and sparse_b should coincide.

  Args:
    tt_a: `TensorTrain` object
    sparse_b: tf.SparseTensor

  Returns
    a number
    sum of products of all the elements of tt_a and sparse_b
  """
  if sparse_b.indices.get_shape().is_fully_defined():
    num_elements = sparse_b.indices.get_shape()[0]
  else:
    num_elements = tf.shape(sparse_b.indices)[0]
  tt_a_elements = tf.ones((num_elements, 1, 1))
  if tt_a.get_shape().is_fully_defined():
    a_shape = tt_a.get_raw_shape()
  else:
    a_shape = raw_shape(tt_matrix_a)
  if tt_a.get_tt_ranks().is_fully_defined():
    a_ranks = tt_a.get_tt_ranks()
  else:
    a_ranks = tt_ranks(tt_a)
  if tt_a.is_tt_matrix():
    # TODO: use t3f.shape is safer??
    tensor_shape = tt_a.get_raw_shape()
    row_idx_linear = tf.cast(sparse_b.indices[:, 0], tf.int64)
    row_idx = utils.unravel_index(row_idx_linear, tf.cast(tensor_shape[0], tf.int64))
    col_idx_linear = tf.cast(sparse_b.indices[:, 1], tf.int64)
    col_idx = utils.unravel_index(col_idx_linear, tf.cast(tensor_shape[1], tf.int64))
    for core_idx in range(tt_a.ndims()):
      # TODO: probably a very slow way to do it, wait for a reasonable gather
      # implementation
      # https://github.com/tensorflow/tensorflow/issues/206
      curr_core = tt_a.tt_cores[core_idx]
      left_rank = a_ranks[core_idx]
      right_rank = a_ranks[core_idx + 1]
      curr_core = tf.transpose(curr_core, (1, 2, 0, 3))
      curr_core_shape = (a_shape[0][core_idx]*a_shape[1][core_idx], left_rank,
                         right_rank)
      # TODO: test with partually known shape (e.g. tt_ranks are undefined).
      curr_core_shape = tf.TensorShape(curr_core_shape)
      curr_core = tf.reshape(curr_core, curr_core_shape)
      # Ravel multiindex (row_idx[:, core_idx], col_idx[:, core_idx]) into
      # a linear index to use tf.gather that supports only first dimensional
      # gather.
      curr_elements_idx = row_idx[:, core_idx] * tensor_shape[1][core_idx]
      curr_elements_idx += col_idx[:, core_idx]
      core_slices = tf.gather(curr_core, curr_elements_idx)
      tt_a_elements = tf.matmul(tt_a_elements, core_slices)
  else:
    for core_idx in range(tt_a.ndims()):
      curr_elements_idx = sparse_b.indices[:, core_idx]
      # TODO: probably a very slow way to do it, wait for a reasonable gather
      # implementation
      # https://github.com/tensorflow/tensorflow/issues/206
      curr_core = tt_a.tt_cores[core_idx]
      curr_core = tf.transpose(curr_core, (1, 0, 2))
      core_slices = tf.gather(curr_core, curr_elements_idx)
      tt_a_elements = tf.matmul(tt_a_elements, core_slices)
  tt_a_elements = tf.reshape(tt_a_elements, (1, -1))
  sparse_b_elements = tf.reshape(sparse_b.values, (-1, 1))
  result = tf.matmul(tt_a_elements, sparse_b_elements)
  # Convert a 1x1 matrix into a number.
  result = result[0, 0]
  return result


def dense_tt_flat_inner(dense_a, tt_b):
  """Inner product between a tf.Tensor and TT-tensor (or TT-matrix) along all axis.

  The shapes of dense_a and tt_b should coincide.

  Args:
    dense_a: `TensorTrain` object
    tt_b: tf.SparseTensor

  Returns
    a number
    sum of products of all the elements of dense_a and tt_b
  """
  raise NotImplementedError


def sparse_tt_flat_inner(sparse_a, tt_b):
  """Inner product between a tf.SparseTensor and TT-tensor (or TT-matrix) along all axis.

  The shapes of sparse_a and tt_b should coincide.

  Args:
    sparse_a: `TensorTrain` object
    tt_b: tf.SparseTensor

  Returns
    a number
    sum of products of all the elements of sparse_a and tt_b
  """
  raise NotImplementedError


def flat_inner(a, b):
  """Inner product along all axis.

  The shapes of a and b should coincide.

  Args:
    a: `TensorTrain`, tf.Tensor, or tf.SparseTensor
    b: `TensorTrain`, tf.Tensor, or tf.SparseTensor

  Returns
    a number
    sum of products of all the elements of a and b
  """
  raise NotImplementedError


def frobenius_norm_squared(tt):
  """Frobenius norm squared of a TensorTrain (sum of squares of all elements).

  Args:
    tt: `TensorTrain` object

  Returns
    a number
    sum of squares of all elements in `tt`
  """
  if tt.is_tt_matrix():
    running_prod = tf.einsum('aijb,cijd->bd', tt.tt_cores[0], tt.tt_cores[0])
  else:
    running_prod = tf.einsum('aib,cid->bd', tt.tt_cores[0], tt.tt_cores[0])

  for core_idx in range(1, tt.ndims()):
    curr_core = tt.tt_cores[core_idx]
    if tt.is_tt_matrix():
      running_prod = tf.einsum('ac,aijb,cijd->bd', running_prod, curr_core,
                               curr_core)
    else:
      running_prod = tf.einsum('ac,aib,cid->bd', running_prod, curr_core,
                               curr_core)
  return running_prod[0, 0]


def frobenius_norm(tt, epsilon=1e-5):
  """Frobenius norm of a TensorTrain (sqrt of the sum of squares of all elements).

  Args:
    tt: `TensorTrain` object
    epsilon: the function actually computes sqrt(norm_squared + epsilon) for
      numerical stability (e.g. gradient of sqrt at zero is inf).

  Returns
    a number
    sqrt of the sum of squares of all elements in `tt`
  """
  return tf.sqrt(frobenius_norm_squared(tt) + epsilon)


def transpose(tt_matrix):
  """Transpose a TT-matrix.

  Args:
    tt_matrix: `TensorTrain` object containing a TT-matrix.

  Returns:
    `TensorTrain` object containing a transposed TT-matrix.

  Raises:
    ValueError if the argument is not a TT-matrix.
  """
  if not isinstance(tt_matrix, TensorTrain) or not tt_matrix.is_tt_matrix():
    raise ValueError('The argument should be a TT-matrix.')

  transposed_tt_cores = []
  for core_idx in range(tt_matrix.ndims()):
    curr_core = tt_matrix.tt_cores[core_idx]
    transposed_tt_cores.append(tf.transpose(curr_core, (0, 2, 1, 3)))

  tt_matrix_shape = tt_matrix.get_raw_shape()
  transposed_shape = tt_matrix_shape[1], tt_matrix_shape[0]
  tt_ranks = tt_matrix.get_tt_ranks()
  return TensorTrain(transposed_tt_cores, transposed_shape, tt_ranks)


def quadratic_form(A, b, c):
  """Computes the quadratic form b^t A c where A is a TT-matrix.

  Args:
    A: `TensorTrain` object containing a TT-matrix.
    b: `TensorTrain` object containing a TT-vector.
    c: `TensorTrain` object containing a TT-vector.

  Returns:
    A number, the value of the quadratic form.

  Raises:
    ValueError if the argument is not a TT-matrix or if the shapes are
      not consistent.
  """
  if not isinstance(A, TensorTrain) or not A.is_tt_matrix():
    raise ValueError('The arguments should be a TT-matrix.')

  # TODO: support tf.Tensor as b and c.
  if not isinstance(b, TensorTrain) or not b.is_tt_matrix():
    raise ValueError('The arguments should be a TT-matrix.')
  if not isinstance(c, TensorTrain) or not c.is_tt_matrix():
    raise ValueError('The arguments should be a TT-matrix.')

  # TODO: make a more efficient implementation taylored for this case.
  return tt_tt_flat_inner(A, tt_tt_matmul(b, transpose(c)))

def cast(tt_a, dtype):
  """Casts a tt-tensor to a new type.

  Args:
    tt_a: `TensorTrain` object.
    dtype: The destination type. 

  Raises:
    TypeError: If `tt_a` cannot be cast to the `dtype`.
    ValueError: If `tt_a` is not a `TensorTrain`
  """

  if not isinstance(tt_a, TensorTrain):
    raise ValueError('Argument should be a TensorTrain')

  res_cores = []
  cores = tt_a.tt_cores
  for core_idx in range(tt_a.ndims()):
    res_cores.append(tf.cast(cores[core_idx], dtype))
  res_shape = tt_a.get_raw_shape()
  res_ranks = tt_a.get_tt_ranks()
  return TensorTrain(res_cores, res_shape, res_ranks)<|MERGE_RESOLUTION|>--- conflicted
+++ resolved
@@ -50,31 +50,7 @@
     res = tf.transpose(res, transpose)
     return tf.reshape(res, shape)
   else:
-<<<<<<< HEAD
     return tf.reshape(res, shape)
-=======
-    return tf.reshape(res, tt.get_shape())
-
-
-def tt_ranks(tt):
-  """Returns the TT-ranks of a TensorTrain.
-
-  This operation returns a 1-D integer tensor representing the TT-ranks of
-  the input.
-
-  Args:
-    tt: `TensorTrain` object.
-
-  Returns:
-    A `Tensor`
-  """
-  num_dims = tt.ndims()
-  ranks = []
-  for i in range(num_dims):
-    ranks.append(tf.shape(tt.tt_cores[i])[0])
-  ranks.append(tf.shape(tt.tt_cores[-1])[-1])
-  return tf.stack(ranks, axis=0)
->>>>>>> c981d89e
 
 
 def tt_tt_matmul(tt_matrix_a, tt_matrix_b):
