--- conflicted
+++ resolved
@@ -376,13 +376,9 @@
       Also supports omitting one of the dimensions for vectors, e.g.
         matrix_batch_with_random_cores([[2, 2, 2], None])
       and
-<<<<<<< HEAD
         matrix_batch_with_random_cores([None, [2, 2, 2]])
     will create a batch of one 8-element column and row vector correspondingly.
-=======
-        random_matrix_batch([None, [2, 2, 2]])
-      will create a batch of one 8-element column and row vector correspondingly.
->>>>>>> 3eeb3d0d
+    
     tt_rank: a number or a (d+1)-element array with ranks.
     batch_size: an integer.
     mean: a number, the mean of the normal distribution used for
