--- conflicted
+++ resolved
@@ -69,20 +69,13 @@
                          '1 or %d, got %d' % (shape[0].size + 1, tt_rank.size))
 
 
-<<<<<<< HEAD
-def tensor_ones(shape, name='t3f_tensor_ones'):
-=======
-def tensor_ones(shape, dtype=tf.float32):
->>>>>>> f3168590
+def tensor_ones(shape, dtype=tf.float32, name='t3f_tensor_ones'):
   """Generate TT-tensor of the given shape with all entries equal to 1.
 
   Args:
     shape: array representing the shape of the future tensor
-<<<<<<< HEAD
-    name: string, name of the Op.
-=======
     dtype: [tf.float32] dtype of the resulting tensor.
->>>>>>> f3168590
+    name: string, name of the Op.
 
   Returns:
     TensorTrain object containing a TT-tensor
@@ -93,36 +86,22 @@
   num_dims = shape.size
   tt_rank = np.ones(num_dims + 1)
 
-<<<<<<< HEAD
   with tf.name_scope(name):
     tt_cores = num_dims * [None]
     for i in range(num_dims):
       curr_core_shape = (1, shape[i], 1)
-      tt_cores[i] = tf.ones(curr_core_shape)
-=======
-  tt_cores = num_dims * [None]
-  for i in range(num_dims):
-    curr_core_shape = (1, shape[i], 1)
-    tt_cores[i] = tf.ones(curr_core_shape, dtype=dtype)
->>>>>>> f3168590
+      tt_cores[i] = tf.ones(curr_core_shape, dtype=dtype)
 
     return TensorTrain(tt_cores, shape, tt_rank)
 
 
-<<<<<<< HEAD
-def tensor_zeros(shape, name='t3f_tensor_zeros'):
-=======
-def tensor_zeros(shape, dtype=tf.float32):
->>>>>>> f3168590
+def tensor_zeros(shape, dtype=tf.float32, name='t3f_tensor_zeros'):
   """Generate TT-tensor of the given shape with all entries equal to 0.
 
   Args:
     shape: array representing the shape of the future tensor
-<<<<<<< HEAD
-    name: string, name of the Op.
-=======
     dtype: [tf.float32] dtype of the resulting tensor.
->>>>>>> f3168590
+    name: string, name of the Op.
 
   Returns:
     TensorTrain object containing a TT-tensor
@@ -133,35 +112,22 @@
   num_dims = shape.size
   tt_rank = np.ones(num_dims + 1)
   tt_cores = num_dims * [None]
-<<<<<<< HEAD
   with tf.name_scope(name):
     for i in range(num_dims):
       curr_core_shape = (1, shape[i], 1)
-      tt_cores[i] = tf.zeros(curr_core_shape)
-=======
-  for i in range(num_dims):
-    curr_core_shape = (1, shape[i], 1)
-    tt_cores[i] = tf.zeros(curr_core_shape, dtype=dtype)
->>>>>>> f3168590
+      tt_cores[i] = tf.zeros(curr_core_shape, dtype=dtype)
 
     return TensorTrain(tt_cores, shape, tt_rank)
 
 
-<<<<<<< HEAD
-def eye(shape, name='t3f_eye'):
-=======
-def eye(shape, dtype=tf.float32):
->>>>>>> f3168590
+def eye(shape, dtype=tf.float32, name='t3f_eye'):
   """Creates an identity TT-matrix.
 
   Args:
     shape: array which defines the shape of the matrix row and column
       indices.
-<<<<<<< HEAD
-    name: string, name of the Op.
-=======
-    dtype: [tf.float32] dtype of the resulting matrix.
->>>>>>> f3168590
+    dtype: [tf.float32] dtype of the resulting matrix.
+    name: string, name of the Op.
 
   Returns:
     TensorTrain containing an identity TT-matrix of size
@@ -174,28 +140,17 @@
   num_dims = shape.size
   tt_ranks = np.ones(num_dims + 1)
 
-<<<<<<< HEAD
   with tf.name_scope(name):
     tt_cores = num_dims * [None]
     for i in range(num_dims):
       curr_core_shape = (1, shape[i], shape[i], 1)
-      tt_cores[i] = tf.reshape(tf.eye(shape[i]), curr_core_shape)
-=======
-  tt_cores = num_dims * [None]
-  for i in range(num_dims):
-    curr_core_shape = (1, shape[i], shape[i], 1)
-    tt_cores[i] = tf.reshape(tf.eye(shape[i], dtype=dtype), curr_core_shape)
->>>>>>> f3168590
+      tt_cores[i] = tf.reshape(tf.eye(shape[i], dtype=dtype), curr_core_shape)
 
     true_shape = np.vstack([shape, shape])
     return TensorTrain(tt_cores, true_shape, tt_ranks)
 
 
-<<<<<<< HEAD
-def matrix_ones(shape, name='t3f_matrix_ones'):
-=======
-def matrix_ones(shape, dtype=tf.float32):
->>>>>>> f3168590
+def matrix_ones(shape, dtype=tf.float32, name='t3f_matrix_ones'):
   """Generate a TT-matrix of the given shape with each entry equal to 1.
 
   Args:
@@ -207,11 +162,8 @@
       and
         matrix_ones([None, [2, 2, 2]])
       will create an 8-element column and row vectors correspondingly.
-<<<<<<< HEAD
-    name: string, name of the Op.
-=======
-    dtype: [tf.float32] dtype of the resulting matrix.
->>>>>>> f3168590
+    dtype: [tf.float32] dtype of the resulting matrix.
+    name: string, name of the Op.
 
   Returns:
     TensorTrain containing a TT-matrix of size
@@ -232,29 +184,16 @@
   num_dims = shape[0].size
   tt_rank = np.ones(shape[0].size + 1)
 
-<<<<<<< HEAD
   with tf.name_scope(name):
     tt_cores = [None] * num_dims
     for i in range(num_dims):
       curr_core_shape = (1, shape[0][i], shape[1][i], 1)
-      tt_cores[i] = tf.ones(curr_core_shape)
-=======
-  # TODO: variable (name?) scope.
-
-  tt_cores = [None] * num_dims
-  for i in range(num_dims):
-    curr_core_shape = (1, shape[0][i], shape[1][i], 1)
-    tt_cores[i] = tf.ones(curr_core_shape, dtype=dtype)
->>>>>>> f3168590
+      tt_cores[i] = tf.ones(curr_core_shape, dtype=dtype)
 
     return TensorTrain(tt_cores, shape, tt_rank)
 
 
-<<<<<<< HEAD
-def matrix_zeros(shape, name='t3f_matrix_zeros'):
-=======
-def matrix_zeros(shape, dtype=tf.float32):
->>>>>>> f3168590
+def matrix_zeros(shape, dtype=tf.float32, name='t3f_matrix_zeros'):
   """Generate a TT-matrix of the given shape with each entry equal to 0.
 
   Args:
@@ -266,11 +205,8 @@
       and
         matrix_zeros([None, [2, 2, 2]])
       will create an 8-element column and row vectors correspondingly.
-<<<<<<< HEAD
-    name: string, name of the Op.
-=======
-    dtype: [tf.float32] dtype of the resulting matrix.
->>>>>>> f3168590
+    dtype: [tf.float32] dtype of the resulting matrix.
+    name: string, name of the Op.
 
   Returns:
     TensorTrain containing a TT-matrix of size
@@ -294,26 +230,14 @@
     tt_cores = [None] * num_dims
     for i in range(num_dims):
       curr_core_shape = (1, shape[0][i], shape[1][i], 1)
-      tt_cores[i] = tf.zeros(curr_core_shape)
-
-<<<<<<< HEAD
+      tt_cores[i] = tf.zeros(curr_core_shape, dtype=dtype)
+
     return TensorTrain(tt_cores, shape, tt_rank)
 
 
 def tensor_with_random_cores(shape, tt_rank=2, mean=0., stddev=1.,
+                             dtype=tf.float32,
                              name='t3f_tensor_with_random_cores'):
-=======
-  tt_cores = [None] * num_dims
-  for i in range(num_dims):
-    curr_core_shape = (1, shape[0][i], shape[1][i], 1)
-    tt_cores[i] = tf.zeros(curr_core_shape, dtype=dtype)
-
-  return TensorTrain(tt_cores, shape, tt_rank)
-
-
-def tensor_with_random_cores(shape, tt_rank=2, mean=0., stddev=1.,
-                             dtype=tf.float32):
->>>>>>> f3168590
   """Generate a TT-tensor of the given shape with N(mean, stddev^2) cores.
 
   Args:
@@ -323,11 +247,8 @@
       initializing TT-cores.
     stddev: a number, the standard deviation of the normal distribution used
       for initializing TT-cores.
-<<<<<<< HEAD
-    name: string, name of the Op.
-=======
     dtype: [tf.float32] dtype of the resulting tensor.
->>>>>>> f3168590
+    name: string, name of the Op.
 
   Returns:
     TensorTrain containing a TT-tensor
@@ -346,28 +267,18 @@
 
   tt_rank = tt_rank.astype(int)
   tt_cores = [None] * num_dims
-<<<<<<< HEAD
   with tf.name_scope(name):
     for i in range(num_dims):
       curr_core_shape = (tt_rank[i], shape[i], tt_rank[i + 1])
-      tt_cores[i] = tf.random_normal(curr_core_shape, mean=mean, stddev=stddev)
-=======
-  for i in range(num_dims):
-    curr_core_shape = (tt_rank[i], shape[i], tt_rank[i + 1])
-    tt_cores[i] = tf.random_normal(curr_core_shape, mean=mean, stddev=stddev,
-                                   dtype=dtype)
->>>>>>> f3168590
+      tt_cores[i] = tf.random_normal(curr_core_shape, mean=mean, stddev=stddev,
+                                     dtype=dtype)
 
     return TensorTrain(tt_cores, shape, tt_rank)
 
 
 def tensor_batch_with_random_cores(shape, tt_rank=2, batch_size=1,
-<<<<<<< HEAD
-                                   mean=0., stddev=1.,
+                                   mean=0., stddev=1., dtype=tf.float32,
                                    name='t3f_tensor_batch_with_random_cores'):
-=======
-                                   mean=0., stddev=1., dtype=tf.float32):
->>>>>>> f3168590
   """Generate a batch of TT-tensors of given shape with N(mean, stddev^2) cores.
 
   Args:
@@ -378,11 +289,8 @@
       initializing TT-cores.
     stddev: a number, the standard deviation of the normal distribution used
       for initializing TT-cores.
-<<<<<<< HEAD
-    name: string, name of the Op.
-=======
     dtype: [tf.float32] dtype of the resulting tensor.
->>>>>>> f3168590
+    name: string, name of the Op.
 
   Returns:
     TensorTrainBatch containing TT-tensors
@@ -401,27 +309,18 @@
     tt_rank = np.append(tt_rank, 1)
   tt_rank = tt_rank.astype(int)
   tt_cores = [None] * num_dims
-<<<<<<< HEAD
   with tf.name_scope(name):
     for i in range(num_dims):
       curr_core_shape = (batch_size, tt_rank[i], shape[i], tt_rank[i + 1])
-      tt_cores[i] = tf.random_normal(curr_core_shape, mean=mean, stddev=stddev)
-=======
-  for i in range(num_dims):
-    curr_core_shape = (batch_size, tt_rank[i], shape[i], tt_rank[i + 1])
-    tt_cores[i] = tf.random_normal(curr_core_shape, mean=mean, stddev=stddev,
-                                   dtype=dtype)
->>>>>>> f3168590
+      tt_cores[i] = tf.random_normal(curr_core_shape, mean=mean, stddev=stddev,
+                                     dtype=dtype)
 
     return TensorTrainBatch(tt_cores, shape, tt_rank, batch_size)
 
 
 def matrix_with_random_cores(shape, tt_rank=2, mean=0., stddev=1.,
-<<<<<<< HEAD
+                             dtype=tf.float32,
                              name='t3f_matrix_with_random_cores'):
-=======
-                             dtype=tf.float32):
->>>>>>> f3168590
   """Generate a TT-matrix of given shape with N(mean, stddev^2) cores.
 
   Args:
@@ -438,11 +337,8 @@
       initializing TT-cores.
     stddev: a number, the standard deviation of the normal distribution used
       for initializing TT-cores.
-<<<<<<< HEAD
-    name: string, name of the Op.
-=======
-    dtype: [tf.float32] dtype of the resulting matrix.
->>>>>>> f3168590
+    dtype: [tf.float32] dtype of the resulting matrix.
+    name: string, name of the Op.
 
   Returns:
     TensorTrain containing a TT-matrix of size
@@ -468,30 +364,19 @@
 
   tt_rank = tt_rank.astype(int)
   tt_cores = [None] * num_dims
-<<<<<<< HEAD
   with tf.name_scope(name):
     for i in range(num_dims):
       curr_core_shape = (tt_rank[i], shape[0][i], shape[1][i],
                          tt_rank[i + 1])
-      tt_cores[i] = tf.random_normal(curr_core_shape, mean=mean, stddev=stddev)
-=======
-  for i in range(num_dims):
-    curr_core_shape = (tt_rank[i], shape[0][i], shape[1][i],
-                       tt_rank[i + 1])
-    tt_cores[i] = tf.random_normal(curr_core_shape, mean=mean, stddev=stddev,
-                                   dtype=dtype)
->>>>>>> f3168590
+      tt_cores[i] = tf.random_normal(curr_core_shape, mean=mean, stddev=stddev,
+                                     dtype=dtype)
 
     return TensorTrain(tt_cores, shape, tt_rank)
 
 
 def matrix_batch_with_random_cores(shape, tt_rank=2, batch_size=1,
-<<<<<<< HEAD
-                                   mean=0., stddev=1.,
+                                   mean=0., stddev=1., dtype=tf.float32,
                                    name='t3f_matrix_batch_with_random_cores'):
-=======
-                                   mean=0., stddev=1., dtype=tf.float32):
->>>>>>> f3168590
   """Generate a batch of TT-matrices of given shape with N(mean, stddev^2) cores.
 
   Args:
@@ -510,11 +395,8 @@
       initializing TT-cores.
     stddev: a number, the standard deviation of the normal distribution used
       for initializing TT-cores.
-<<<<<<< HEAD
-    name: string, name of the Op.
-=======
-    dtype: [tf.float32] dtype of the resulting matrix.
->>>>>>> f3168590
+    dtype: [tf.float32] dtype of the resulting matrix.
+    name: string, name of the Op.
 
   Returns:
     TensorTrainBatch containing a batch of TT-matrices of size
@@ -540,19 +422,12 @@
   shape = shape.astype(int)
   tt_rank = tt_rank.astype(int)
   tt_cores = [None] * num_dims
-<<<<<<< HEAD
   with tf.name_scope(name):
     for i in range(num_dims):
       curr_core_shape = (batch_size, tt_rank[i], shape[0][i], shape[1][i],
                          tt_rank[i + 1])
-      tt_cores[i] = tf.random_normal(curr_core_shape, mean=mean, stddev=stddev)
-=======
-  for i in range(num_dims):
-    curr_core_shape = (batch_size, tt_rank[i], shape[0][i], shape[1][i],
-                       tt_rank[i + 1])
-    tt_cores[i] = tf.random_normal(curr_core_shape, mean=mean, stddev=stddev,
-                                   dtype=dtype)
->>>>>>> f3168590
+      tt_cores[i] = tf.random_normal(curr_core_shape, mean=mean, stddev=stddev,
+                                     dtype=dtype)
 
     return TensorTrainBatch(tt_cores, shape, tt_rank, batch_size)
 
@@ -576,18 +451,11 @@
     raise ValueError("`tt` has to be a Tensor Train object")
   else:
     shape = shapes.lazy_raw_shape(tt)
-<<<<<<< HEAD
     with tf.name_scope(name, values=tt.tt_cores):
       if tt.is_tt_matrix():
-        return matrix_ones(shape)
+        return matrix_ones(shape, dtype=tt.dtype)
       else:
-        return tensor_ones(shape[0, :])
-=======
-    if tt.is_tt_matrix():
-      return matrix_ones(shape, dtype=tt.dtype)
-    else:
-      return tensor_ones(shape[0, :], dtype=tt.dtype)
->>>>>>> f3168590
+        return tensor_ones(shape[0, :], dtype=tt.dtype)
 
 
 def zeros_like(tt, name='t3f_zeros_like'):
@@ -609,25 +477,15 @@
     raise ValueError("`tt` has to be a Tensor Train object")
   else:
     shape = shapes.lazy_raw_shape(tt)
-<<<<<<< HEAD
     with tf.name_scope(name, values=tt.tt_cores):
       if tt.is_tt_matrix():
-        return matrix_zeros(shape)
+        return matrix_zeros(shape, dtype=tt.dtype)
       else:
-        return tensor_zeros(shape[0, :])
-
-
-def random_tensor(shape, tt_rank=2, mean=0., stddev=1.,
+        return tensor_zeros(shape[0, :], dtype=tt.dtype)
+
+
+def random_tensor(shape, tt_rank=2, mean=0., stddev=1., dtype=tf.float32,
                   name='t3f_random_tensor'):
-=======
-    if tt.is_tt_matrix():
-      return matrix_zeros(shape, dtype=tt.dtype)
-    else:
-      return tensor_zeros(shape[0, :], dtype=tt.dtype)
-
-
-def random_tensor(shape, tt_rank=2, mean=0., stddev=1., dtype=tf.float32):
->>>>>>> f3168590
   """Generate a random TT-tensor of the given shape with given mean and stddev.
 
   Entries of the generated tensor (in the full format) will be iid and satisfy
@@ -646,11 +504,8 @@
     mean: a number, the desired mean for the distribution of entries.
     stddev: a number, the desired standard deviation for the distribution of
       entries.
-<<<<<<< HEAD
-    name: string, name of the Op.
-=======
     dtype: [tf.float32] dtype of the resulting tensor.
->>>>>>> f3168590
+    name: string, name of the Op.
 
   Returns:
     TensorTrain containing a TT-tensor
@@ -674,13 +529,9 @@
   cr_exponent = -1.0 / (2 * num_dims)
   var = np.prod(tt_rank ** cr_exponent)
   core_stddev = stddev ** (1.0 / num_dims) * var
-<<<<<<< HEAD
-  with tf.name_scope(name):
-    tt = tensor_with_random_cores(shape, tt_rank=tt_rank, stddev=core_stddev)
-=======
-  tt = tensor_with_random_cores(shape, tt_rank=tt_rank, stddev=core_stddev,
-                                dtype=dtype)
->>>>>>> f3168590
+  with tf.name_scope(name):
+    tt = tensor_with_random_cores(shape, tt_rank=tt_rank, stddev=core_stddev,
+                                  dtype=dtype)
 
   if np.abs(mean) < 1e-8:
     return tt
@@ -689,11 +540,7 @@
 
 
 def random_tensor_batch(shape, tt_rank=2, batch_size=1, mean=0., stddev=1.,
-<<<<<<< HEAD
-                        name='t3f_random_tensor_batch'):
-=======
-                        dtype=tf.float32):
->>>>>>> f3168590
+                        dtype=tf.float32, name='t3f_random_tensor_batch'):
   """Generate a batch of TT-tensors with given shape, mean and stddev.
 
   Entries of the generated tensors (in the full format) will be iid and satisfy
@@ -713,11 +560,8 @@
     mean: a number, the desired mean for the distribution of entries.
     stddev: a number, the desired standard deviation for the distribution of
       entries.
-<<<<<<< HEAD
-    name: string, name of the Op.
-=======
     dtype: [tf.float32] dtype of the resulting tensor.
->>>>>>> f3168590
+    name: string, name of the Op.
 
   Returns:
     TensorTrainBatch containing TT-tensors.
@@ -738,14 +582,9 @@
   cr_exponent = -1.0 / (2 * num_dims)
   var = np.prod(tt_rank ** cr_exponent)
   cr_stddev = stddev ** (1.0 / num_dims) * var
-<<<<<<< HEAD
-  with tf.name_scope(name):
-    tt = tensor_batch_with_random_cores(shape, tt_rank=tt_rank,
-                                        stddev=cr_stddev, batch_size=batch_size)
-=======
-  tt = tensor_batch_with_random_cores(shape, tt_rank=tt_rank, stddev=cr_stddev,
-                                      batch_size=batch_size, dtype=dtype)
->>>>>>> f3168590
+  with tf.name_scope(name):
+    tt = tensor_batch_with_random_cores(shape, tt_rank=tt_rank, stddev=cr_stddev,
+                                        batch_size=batch_size, dtype=dtype)
 
   if np.abs(mean) < 1e-8:
     return tt
@@ -753,12 +592,8 @@
     raise NotImplementedError('non-zero mean is not supported yet')
 
 
-<<<<<<< HEAD
 def random_matrix(shape, tt_rank=2, mean=0., stddev=1.,
-                  name='t3f_random_matrix'):
-=======
-def random_matrix(shape, tt_rank=2, mean=0., stddev=1., dtype=tf.float32):
->>>>>>> f3168590
+                  dtype=tf.float32, name='t3f_random_matrix'):
   """Generate a random TT-matrix of the given shape with given mean and stddev.
 
   Entries of the generated matrix (in the full format) will be iid and satisfy
@@ -783,11 +618,8 @@
     mean: a number, the desired mean for the distribution of entries.
     stddev: a number, the desired standard deviation for the distribution of
       entries.
-<<<<<<< HEAD
-    name: string, name of the Op.
-=======
-    dtype: [tf.float32] dtype of the resulting matrix.
->>>>>>> f3168590
+    dtype: [tf.float32] dtype of the resulting matrix.
+    name: string, name of the Op.
 
   Returns:
     TensorTrain containing a TT-matrix of size
@@ -822,13 +654,9 @@
   cr_exponent = -1.0 / (2 * num_dims)
   var = np.prod(tt_rank ** cr_exponent)
   core_stddev = stddev ** (1.0 / num_dims) * var
-<<<<<<< HEAD
-  with tf.name_scope(name):
-    tt = matrix_with_random_cores(shape, tt_rank=tt_rank, stddev=core_stddev)
-=======
-  tt = matrix_with_random_cores(shape, tt_rank=tt_rank, stddev=core_stddev,
-                                dtype=dtype)
->>>>>>> f3168590
+  with tf.name_scope(name):
+    tt = matrix_with_random_cores(shape, tt_rank=tt_rank, stddev=core_stddev,
+                                  dtype=dtype)
 
   if np.abs(mean) < 1e-8:
     return tt
@@ -837,11 +665,7 @@
 
 
 def random_matrix_batch(shape, tt_rank=2, batch_size=1, mean=0., stddev=1.,
-<<<<<<< HEAD
-                        name='t3f_random_matrix_batch'):
-=======
-                        dtype=tf.float32):
->>>>>>> f3168590
+                        dtype=tf.float32, name='t3f_random_matrix_batch'):
   """Generate a batch of TT-matrices with given shape, mean and stddev.
 
   Entries of the generated matrices (in the full format) will be iid and
@@ -867,11 +691,8 @@
     mean: a number, the desired mean for the distribution of entries.
     stddev: a number, the desired standard deviation for the distribution of
       entries.
-<<<<<<< HEAD
-    name: string, name of the Op.
-=======
-    dtype: [tf.float32] dtype of the resulting matrix.
->>>>>>> f3168590
+    dtype: [tf.float32] dtype of the resulting matrix.
+    name: string, name of the Op.
 
   Returns:
     TensorTrainBatch containing a batch of TT-matrices of size
@@ -900,17 +721,11 @@
   cr_exponent = -1.0 / (2 * num_dims)
   var = np.prod(tt_rank ** cr_exponent)
   core_stddev = stddev ** (1.0 / num_dims) * var
-<<<<<<< HEAD
   with tf.name_scope(name):
     tt = matrix_batch_with_random_cores(shape, tt_rank=tt_rank,
                                         stddev=core_stddev,
-                                        batch_size=batch_size)
-=======
-  tt = matrix_batch_with_random_cores(shape, tt_rank=tt_rank,
-                                      stddev=core_stddev,
-                                      batch_size=batch_size,
-                                      dtype=dtype)
->>>>>>> f3168590
+                                        batch_size=batch_size,
+                                        dtype=dtype)
 
   if np.abs(mean) < 1e-8:
     return tt
@@ -918,11 +733,8 @@
     raise NotImplementedError('non-zero mean is not supported yet')
 
 
-<<<<<<< HEAD
-def glorot_initializer(shape, tt_rank=2, name='t3f_glorot_initializer'):
-=======
-def glorot_initializer(shape, tt_rank=2, dtype=tf.float32):
->>>>>>> f3168590
+def glorot_initializer(shape, tt_rank=2, dtype=tf.float32,
+                       name='t3f_glorot_initializer'):
   """Constructs a random TT matrix with entrywise variance 2.0 / (n_in + n_out)
 
   Args:
@@ -935,11 +747,8 @@
         glorot_initializer([None, [2, 2, 2]])
       will create an 8-element column and row vectors correspondingly.
     tt_rank: a number or a (d+1)-element array with ranks.
-<<<<<<< HEAD
-    name: string, name of the Op.
-=======
-    dtype: [tf.float32] dtype of the resulting matrix.
->>>>>>> f3168590
+    dtype: [tf.float32] dtype of the resulting matrix.
+    name: string, name of the Op.
 
   Returns:
     TensorTrain containing a TT-matrix of size
@@ -961,19 +770,13 @@
   n_out = np.prod(shape[1])
   lamb = 2.0 / (n_in + n_out)
 
-<<<<<<< HEAD
-  with tf.name_scope(name):
-    return random_matrix(shape, tt_rank=tt_rank, stddev=np.sqrt(lamb))
-
-
-def he_initializer(shape, tt_rank=2, name='t3f_he_initializer'):
-=======
-  return random_matrix(shape, tt_rank=tt_rank, stddev=np.sqrt(lamb),
-                       dtype=dtype)
-
-
-def he_initializer(shape, tt_rank=2, dtype=tf.float32):
->>>>>>> f3168590
+  with tf.name_scope(name):
+    return random_matrix(shape, tt_rank=tt_rank, stddev=np.sqrt(lamb),
+                         dtype=dtype)
+
+
+def he_initializer(shape, tt_rank=2, dtype=tf.float32,
+                   name='t3f_he_initializer'):
   """Constructs a random TT matrix with entrywise variance 2.0 / n_in
 
   Args:
@@ -986,11 +789,8 @@
         he_initializer([None, [2, 2, 2]])
       will create an 8-element column and row vectors correspondingly.
     tt_rank: a number or a (d+1)-element array with ranks.
-<<<<<<< HEAD
-    name: string, name of the Op.
-=======
-    dtype: [tf.float32] dtype of the resulting matrix.
->>>>>>> f3168590
+    dtype: [tf.float32] dtype of the resulting matrix.
+    name: string, name of the Op.
 
   Returns:
     TensorTrain containing a TT-matrix of size
@@ -1011,19 +811,13 @@
   n_in = np.prod(shape[0])
   lamb = 2.0 / n_in
 
-<<<<<<< HEAD
-  with tf.name_scope(name):
-    return random_matrix(shape, tt_rank=tt_rank, stddev=np.sqrt(lamb))
-
-
-def lecun_initializer(shape, tt_rank=2, name='t3f_lecun_initializer'):
-=======
-  return random_matrix(shape, tt_rank=tt_rank, stddev=np.sqrt(lamb),
-                       dtype=dtype)
-
-
-def lecun_initializer(shape, tt_rank=2, dtype=tf.float32):
->>>>>>> f3168590
+  with tf.name_scope(name):
+    return random_matrix(shape, tt_rank=tt_rank, stddev=np.sqrt(lamb),
+                         dtype=dtype)
+
+
+def lecun_initializer(shape, tt_rank=2, dtype=tf.float32,
+                      name='t3f_lecun_initializer'):
   """Constructs a random TT matrix with entrywise variance 1.0 / n_in
 
   Args:
@@ -1036,11 +830,8 @@
         lecun_initializer([None, [2, 2, 2]])
       will create an 8-element column and row vectors correspondingly.
     tt_rank: a number or a (d+1)-element array with ranks.
-<<<<<<< HEAD
-    name: string, name of the Op.
-=======
-    dtype: [tf.float32] dtype of the resulting matrix.
->>>>>>> f3168590
+    dtype: [tf.float32] dtype of the resulting matrix.
+    name: string, name of the Op.
 
   Returns:
     TensorTrain containing a TT-matrix of size
@@ -1060,10 +851,6 @@
   _validate_input_parameters(is_tensor=False, shape=shape, tt_rank=tt_rank)
   n_in = np.prod(shape[0])
   lamb = 1.0 / n_in
-<<<<<<< HEAD
-  with tf.name_scope(name):
-    return random_matrix(shape, tt_rank=tt_rank, stddev=np.sqrt(lamb))
-=======
-  return random_matrix(shape, tt_rank=tt_rank, stddev=np.sqrt(lamb),
-                       dtype=dtype)
->>>>>>> f3168590
+  with tf.name_scope(name):
+    return random_matrix(shape, tt_rank=tt_rank, stddev=np.sqrt(lamb),
+                         dtype=dtype)