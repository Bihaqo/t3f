--- conflicted
+++ resolved
@@ -39,7 +39,6 @@
   tf.svd = my_svd
 
 
-<<<<<<< HEAD
 def robust_cumprod(arr):
   """Cumulative product with large values replaced by the MAX_DTYPE.
   
@@ -82,12 +81,12 @@
   right_to_left = robust_cumprod(raw_shape[::-1])[::-1]
   tt_ranks[1:-1] = np.minimum(left_to_right[:-1], right_to_left[1:])
   return tt_ranks
-=======
+
+
 def in_eager_mode():
   """Checks whether tensorflow eager mode is avaialable and active."""
   try:
       from tensorflow.python.eager import context
       return context.in_eager_mode()
   except ImportError:
-      return False
->>>>>>> 9e74c681
+      return False