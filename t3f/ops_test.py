--- conflicted
+++ resolved
@@ -386,7 +386,6 @@
     shape_list = (((2, 2), (3, 4)),
                   ((2, 3, 4), (2, 2, 2)))
     rank_list = (1, 2)
-<<<<<<< HEAD
     for tensor_shape in shape_list:
       for rank in rank_list:
         A = initializers.random_matrix(tensor_shape, tt_rank=rank,
@@ -405,50 +404,30 @@
                             atol=1e-5, rtol=1e-5)
 
   @test_util.run_in_graph_and_eager_modes
-=======
-    with self.test_session() as sess:
-      for tensor_shape in shape_list:
-        for rank in rank_list:
-          A = initializers.random_matrix(tensor_shape, tt_rank=rank,
-                                         dtype=self.dtype)
-          b = initializers.random_matrix_batch((tensor_shape[0], None),
-                                               tt_rank=rank, batch_size=5,
-                                               dtype=self.dtype)
-          c = initializers.random_matrix_batch((tensor_shape[1], None),
-                                               tt_rank=rank, batch_size=5,
-                                               dtype=self.dtype)
-          res_actual = ops.bilinear_form(A, b, c)
-          vars = [res_actual, ops.full(A), ops.full(b), ops.full(c)]
-          res_actual_val, A_val, b_val, c_val = sess.run(vars)
-          res_desired = np.diag(b_val[:, :, 0].dot(A_val).dot(c_val[:, :, 0].T))
-          self.assertAllClose(res_actual_val, np.squeeze(res_desired),
-                              atol=1e-5, rtol=1e-5)
-
   def testBilinearFormTwoMat(self):
     # Test bilinear_form_two_mat.
     shape_list = (((2, 2), (3, 4)),
                   ((2, 3, 4), (2, 2, 2)))
     rank_list = (1, 2)
-    with self.test_session() as sess:
-      for tensor_shape in shape_list:
-        for rank in rank_list:
-          A = initializers.random_matrix(tensor_shape, tt_rank=rank,
-                                         dtype=self.dtype)
-          B = initializers.random_matrix(tensor_shape, tt_rank=rank,
-                                         dtype=self.dtype)
-          B = ops.transpose(B)
-          x = initializers.random_matrix((tensor_shape[0], None), tt_rank=rank,
-                                         dtype=self.dtype)
-          y = initializers.random_matrix((tensor_shape[0], None), tt_rank=rank,
-                                         dtype=self.dtype)
-          res_actual = ops.bilinear_form_two_mat(x, A, B, y)
-          vars = [res_actual, ops.full(x), ops.full(A), ops.full(B), ops.full(y)]
-          res_actual_val, x_val, A_val, B_val, y_val = sess.run(vars)
-          res_desired = x_val.T.dot(A_val).dot(B_val).dot(y_val)
-          self.assertAllClose(res_actual_val, np.squeeze(res_desired),
-                              atol=1e-5, rtol=1e-5)
-
->>>>>>> 0ce4d12b
+    for tensor_shape in shape_list:
+      for rank in rank_list:
+        A = initializers.random_matrix(tensor_shape, tt_rank=rank,
+                                       dtype=self.dtype)
+        B = initializers.random_matrix(tensor_shape, tt_rank=rank,
+                                       dtype=self.dtype)
+        B = ops.transpose(B)
+        x = initializers.random_matrix((tensor_shape[0], None), tt_rank=rank,
+                                       dtype=self.dtype)
+        y = initializers.random_matrix((tensor_shape[0], None), tt_rank=rank,
+                                       dtype=self.dtype)
+        res_actual = ops.bilinear_form_two_mat(x, A, B, y)
+        vars = [res_actual, ops.full(x), ops.full(A), ops.full(B), ops.full(y)]
+        res_actual_val, x_val, A_val, B_val, y_val = self.evaluate(vars)
+        res_desired = x_val.T.dot(A_val).dot(B_val).dot(y_val)
+        self.assertAllClose(res_actual_val, np.squeeze(res_desired),
+                            atol=1e-5, rtol=1e-5)
+
+  @test_util.run_in_graph_and_eager_modes
   def testCastFloat(self):
     # Test cast function for float tt-matrices and vectors.
 
