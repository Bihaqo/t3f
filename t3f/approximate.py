--- conflicted
+++ resolved
@@ -67,7 +67,7 @@
       a `TensorTrain` object representing (approximate) element-wise sum of all
       the objects in the batch, weighted if coef is provided.
     If coefficients is a matrix, returns `TensorTrainBatch`.
-  
+
   See Also:
     t3f.approximate.add_n
   """
@@ -79,12 +79,11 @@
 
   all_tensors = tt_batch.tt_cores
   if coef is not None:
-<<<<<<< HEAD
     all_tensors += (coef, )
   with tf.name_scope(name, values=all_tensors):
     is_batch_output = False
     if coef is not None:
-      coef = tf.convert_to_tensor(coef)
+      coef = tf.convert_to_tensor(coef, dtype=tt_batch.dtype)
       if len(coef.get_shape()) == 1:
         tt_batch = batch_ops.multiply_along_batch_dim(tt_batch, coef)
       elif len(coef.get_shape()) == 2:
@@ -129,22 +128,6 @@
     prev_level = tt_batch
     while prev_level.batch_size > output_size:
       current_level_cores = []
-=======
-    coef = tf.convert_to_tensor(coef, dtype=tt_batch.dtype)
-    if len(coef.get_shape()) == 1:
-      tt_batch = batch_ops.multiply_along_batch_dim(tt_batch, coef)
-    elif len(coef.get_shape()) == 2:
-      is_batch_output = True
-      output_size = coef.get_shape().as_list()[1]
-      # Coef is of size batch_size x N, need to duplicate the batch
-      # dimension xN.
-      if coef.shape[0] != tt_batch.batch_size:
-        raise ValueError('If coef is a matrix, it should be of shape '
-                         'batch_size x N, got %d x %d instead '
-                         '(batch size is %d).' % (coef.shape[0], coef.shape[1],
-                                                  tt_batch.batch_size))
-      tt_batch_cores = []
->>>>>>> f3168590
       for core_idx in range(ndims):
         curr_orig_core = prev_level.tt_cores[core_idx]
         if is_batch_output:
