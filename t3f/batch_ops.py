import itertools
import tensorflow as tf

from t3f.tensor_train_base import TensorTrainBase
from t3f.tensor_train_batch import TensorTrainBatch
from t3f import ops


def concat_along_batch_dim(tt_list, name='t3f_concat_along_batch_dim'):
  """Concat all TensorTrainBatch objects along batch dimension.

  Args:
    tt_list: a list of TensorTrainBatch objects.
    name: string, name of the Op.

  Returns:
    TensorTrainBatch
  """
  ndims = tt_list[0].ndims()

  if isinstance(tt_list, TensorTrainBase):
    # Not a list but just one element, nothing to concat.
    return tt_list

  for batch_idx in range(len(tt_list)):
    if not isinstance(tt_list[batch_idx], TensorTrainBatch):
      raise ValueError('All objects in the list should be TTBatch objects, got '
                       '%s' % tt_list[batch_idx])
  for batch_idx in range(1, len(tt_list)):
    if tt_list[batch_idx].get_raw_shape() != tt_list[0].get_raw_shape():
      raise ValueError('Shapes of all TT-batch objects should coincide, got %s '
                       'and %s' % (tt_list[0].get_raw_shape(),
                                   tt_list[batch_idx].get_raw_shape()))
    if tt_list[batch_idx].get_tt_ranks() != tt_list[0].get_tt_ranks():
      raise ValueError('TT-ranks of all TT-batch objects should coincide, got '
                       '%s and %s' % (tt_list[0].get_tt_ranks(),
                                      tt_list[batch_idx].get_tt_ranks()))

  list_of_cores_lists = [tt.tt_cores for tt in tt_list]
  all_cores = tuple(itertools.chain.from_iterable(list_of_cores_lists))
  with tf.name_scope(name, values=all_cores):
    res_cores = []
    for core_idx in range(ndims):
      curr_core = tf.concat([tt.tt_cores[core_idx] for tt in tt_list], axis=0)
      res_cores.append(curr_core)

    try:
      batch_size = sum([tt.batch_size for tt in tt_list])
    except TypeError:
      # The batch sizes are not defined and you can't sum Nones.
      batch_size = None

    return TensorTrainBatch(res_cores, tt_list[0].get_raw_shape(),
                            tt_list[0].get_tt_ranks(), batch_size)


def multiply_along_batch_dim(batch_tt, weights,
                             name='t3f_multiply_along_batch_dim'):
  """Multiply each TensorTrain in a batch by a number.

  Args:
    batch_tt: TensorTrainBatch object, TT-matrices or TT-tensors.
    weights: 1-D tf.Tensor (or something convertible to it like np.array) of size
     tt.batch_size with weights.
    name: string, name of the Op.

  Returns:
    TensorTrainBatch
  """
<<<<<<< HEAD
  with tf.name_scope(name, values=batch_tt.tt_cores+(weights,)):
    weights = tf.convert_to_tensor(weights)
    tt_cores = list(batch_tt.tt_cores)
    if batch_tt.is_tt_matrix():
      weights = weights[:, tf.newaxis, tf.newaxis, tf.newaxis, tf.newaxis]
    else:
      weights = weights[:, tf.newaxis, tf.newaxis, tf.newaxis]
    tt_cores[0] = weights * tt_cores[0]
    out_shape = batch_tt.get_raw_shape()
    out_ranks = batch_tt.get_tt_ranks()
    out_batch_size = batch_tt.batch_size
    return TensorTrainBatch(tt_cores, out_shape, out_ranks, out_batch_size)


def gram_matrix(tt_vectors, matrix=None, name='t3f_gram_matrix'):
=======
  weights = tf.convert_to_tensor(weights, dtype=batch_tt.dtype)
  tt_cores = list(batch_tt.tt_cores)
  if batch_tt.is_tt_matrix():
    weights = weights[:, tf.newaxis, tf.newaxis, tf.newaxis, tf.newaxis]
  else:
    weights = weights[:, tf.newaxis, tf.newaxis, tf.newaxis]
  tt_cores[0] = weights * tt_cores[0]
  out_shape = batch_tt.get_raw_shape()
  out_ranks = batch_tt.get_tt_ranks()
  out_batch_size = batch_tt.batch_size
  return TensorTrainBatch(tt_cores, out_shape, out_ranks, out_batch_size)


def gram_matrix(tt_vectors, matrix=None):
>>>>>>> f3168590
  """Computes Gramian matrix of a batch of TT-vectors.

  If matrix is None, computes
    res[i, j] = t3f.flat_inner(tt_vectors[i], tt_vectors[j]).
  If matrix is present, computes
      res[i, j] = t3f.flat_inner(tt_vectors[i], t3f.matmul(matrix, tt_vectors[j]))
    or more shortly
      res[i, j] = tt_vectors[i]^T * matrix * tt_vectors[j]
    but is more efficient.

  Args:
    tt_vectors: TensorTrainBatch.
    matrix: None, or TensorTrain matrix.
    name: string, name of the Op.

  Returns:
    tf.tensor with the Gram matrix.
      
  Complexity:
    If the matrix is not present, the complexity is O(batch_size^2 d r^3 n)
      where d is the number of
      TT-cores (tt_vectors.ndims()), r is the largest TT-rank
        max(tt_vectors.get_tt_rank())
      and n is the size of the axis dimension, e.g.
        for a tensor of size 4 x 4 x 4, n is 4;
        for a 9 x 64 matrix of raw shape (3, 3, 3) x (4, 4, 4) n is 12
    If the matrix of TT-rank R is present, the complexity is
        O(batch_size^2 d R r^2 n (r + nR))
      where the matrix is of raw-shape (n, n, ..., n) x (n, n, ..., n);
      r is the TT-rank of vectors tt_vectors;
      R is the TT-rank of the matrix.
  """
  return pairwise_flat_inner(tt_vectors, tt_vectors, matrix)


def pairwise_flat_inner(tt_1, tt_2, matrix=None,
                        name='t3f_pairwise_flat_inner'):
  """Computes all scalar products between two batches of TT-objects.

  If matrix is None, computes
    res[i, j] = t3f.flat_inner(tt_1[i], tt_2[j]).

  If matrix is present, computes
      res[i, j] = t3f.flat_inner(tt_1[i], t3f.matmul(matrix, tt_2[j]))
    or more shortly
      res[i, j] = tt_1[i]^T * matrix * tt_2[j]
    but is more efficient.

  Args:
    tt_1: TensorTrainBatch.
    tt_2: TensorTrainBatch.
    matrix: None, or TensorTrain matrix.
    name: string, name of the Op.

  Returns:
    tf.tensor with the matrix of pairwise scalar products (flat inners).
      
  Complexity:
    If the matrix is not present, the complexity is O(batch_size^2 d r^3 n)
      where d is the number of
      TT-cores (tt_vectors.ndims()), r is the largest TT-rank
        max(tt_vectors.get_tt_rank())
      and n is the size of the axis dimension, e.g.
        for a tensor of size 4 x 4 x 4, n is 4;
        for a 9 x 64 matrix of raw shape (3, 3, 3) x (4, 4, 4) n is 12
      A more precise complexity is
        O(batch_size^2 d r1 r2 n max(r1, r2))
      where r1 is the largest TT-rank of tt_a
      and r2 is the largest TT-rank of tt_b.
    If the matrix is present, the complexity is
        O(batch_size^2 d R r1 r2 (n r1 + n m R + m r2))
      where
      the matrix is of raw-shape (n, n, ..., n) x (m, m, ..., m) and TT-rank R;
      tt_1 is of shape (n, n, ..., n) and is of the TT-rank r1;
      tt_2 is of shape (m, m, ..., m) and is of the TT-rank r2;
  """
  all_cores = tt_1.tt_cores + tt_2.tt_cores
  if matrix is not None:
    all_cores += matrix.tt_cores
  with tf.name_scope(name, values=all_cores):
    ndims = tt_1.ndims()
    if matrix is None:
      curr_core_1 = tt_1.tt_cores[0]
      curr_core_2 = tt_2.tt_cores[0]
      mode_string = 'ij' if tt_1.is_tt_matrix() else 'i'
      einsum_str = 'pa{0}b,qc{0}d->pqbd'.format(mode_string)
      res = tf.einsum(einsum_str, curr_core_1, curr_core_2)
      for core_idx in range(1, ndims):
        curr_core_1 = tt_1.tt_cores[core_idx]
        curr_core_2 = tt_2.tt_cores[core_idx]
        einsum_str = 'pqac,pa{0}b,qc{0}d->pqbd'.format(mode_string)
        res = tf.einsum(einsum_str, res, curr_core_1, curr_core_2)
    else:
      # res[i, j] = tt_1[i] ^ T * matrix * tt_2[j]
      are_all_maatrices = tt_1.is_tt_matrix() and tt_2.is_tt_matrix()
      are_all_maatrices = are_all_maatrices and matrix.is_tt_matrix()
      if not are_all_maatrices:
        raise ValueError('When passing three arguments to pairwise_flat_inner, '
                         'the first 2 of them should be TT-vecors and the last '
                         'should be a TT-matrix. Got %s, %s, and %s instead.' %
                         (tt_1, tt_2, matrix))
      matrix_shape = matrix.get_raw_shape()
      if not tt_1.get_raw_shape()[0].is_compatible_with(matrix_shape[0]):
        raise ValueError('The shape of the first argument should be compatible '
                         'with the shape of the TT-matrix, that is it should '
                         'be possible to do the following matmul: '
                         'transpose(tt_1) * matrix. Got the first argument '
                         '"%s" and matrix "%s"' % (tt_1, matrix))
      if not tt_2.get_raw_shape()[0].is_compatible_with(matrix_shape[1]):
        raise ValueError('The shape of the second argument should be '
                         'compatible with the shape of the TT-matrix, that is '
                         'it should be possible to do the following matmul: '
                         'matrix * tt_2. Got the second argument '
                         '"%s" and matrix "%s"' % (tt_2, matrix))

      vectors_1_shape = tt_1.get_shape()
      if vectors_1_shape[2] == 1 and vectors_1_shape[1] != 1:
        # TODO: not very efficient, better to use different order in einsum.
        tt_1 = ops.transpose(tt_1)
      vectors_1_shape = tt_1.get_shape()
      vectors_2_shape = tt_2.get_shape()
      if vectors_2_shape[2] == 1 and vectors_2_shape[1] != 1:
        # TODO: not very efficient, better to use different order in einsum.
        tt_2 = ops.transpose(tt_2)
      vectors_2_shape = tt_2.get_shape()
      if vectors_1_shape[1] != 1:
        # TODO: do something so that in case the shape is undefined on compilation
        # it still works.
        raise ValueError('The tt_vectors_1 argument should be vectors (not '
                         'matrices) with shape defined on compilation.')
      if vectors_2_shape[1] != 1:
        # TODO: do something so that in case the shape is undefined on compilation
        # it still works.
        raise ValueError('The tt_vectors_2 argument should be vectors (not '
                         'matrices) with shape defined on compilation.')
      curr_core_1 = tt_1.tt_cores[0]
      curr_core_2 = tt_2.tt_cores[0]
      curr_matrix_core = matrix.tt_cores[0]
      # We enumerate the dummy dimension (that takes 1 value) with `k`.
      res = tf.einsum('pakib,cijd,qekjf->pqbdf', curr_core_1, curr_matrix_core,
                      curr_core_2)
      for core_idx in range(1, ndims):
        curr_core_1 = tt_1.tt_cores[core_idx]
        curr_core_2 = tt_2.tt_cores[core_idx]
        curr_matrix_core = matrix.tt_cores[core_idx]
        res = tf.einsum('pqace,pakib,cijd,qekjf->pqbdf', res, curr_core_1,
                        curr_matrix_core, curr_core_2)

    # Squeeze to make the result of size batch_size x batch_size instead of
    # batch_size x batch_size x 1 x 1.
    return tf.squeeze(res)<|MERGE_RESOLUTION|>--- conflicted
+++ resolved
@@ -67,9 +67,8 @@
   Returns:
     TensorTrainBatch
   """
-<<<<<<< HEAD
   with tf.name_scope(name, values=batch_tt.tt_cores+(weights,)):
-    weights = tf.convert_to_tensor(weights)
+    weights = tf.convert_to_tensor(weights, dtype=batch_tt.dtype)
     tt_cores = list(batch_tt.tt_cores)
     if batch_tt.is_tt_matrix():
       weights = weights[:, tf.newaxis, tf.newaxis, tf.newaxis, tf.newaxis]
@@ -83,22 +82,6 @@
 
 
 def gram_matrix(tt_vectors, matrix=None, name='t3f_gram_matrix'):
-=======
-  weights = tf.convert_to_tensor(weights, dtype=batch_tt.dtype)
-  tt_cores = list(batch_tt.tt_cores)
-  if batch_tt.is_tt_matrix():
-    weights = weights[:, tf.newaxis, tf.newaxis, tf.newaxis, tf.newaxis]
-  else:
-    weights = weights[:, tf.newaxis, tf.newaxis, tf.newaxis]
-  tt_cores[0] = weights * tt_cores[0]
-  out_shape = batch_tt.get_raw_shape()
-  out_ranks = batch_tt.get_tt_ranks()
-  out_batch_size = batch_tt.batch_size
-  return TensorTrainBatch(tt_cores, out_shape, out_ranks, out_batch_size)
-
-
-def gram_matrix(tt_vectors, matrix=None):
->>>>>>> f3168590
   """Computes Gramian matrix of a batch of TT-vectors.
 
   If matrix is None, computes
@@ -131,7 +114,7 @@
       r is the TT-rank of vectors tt_vectors;
       R is the TT-rank of the matrix.
   """
-  return pairwise_flat_inner(tt_vectors, tt_vectors, matrix)
+  return pairwise_flat_inner(tt_vectors, tt_vectors, matrix, name)
 
 
 def pairwise_flat_inner(tt_1, tt_2, matrix=None,
