import tensorflow as tf
import numpy as np
from t3f.tensor_train_base import TensorTrainBase
from t3f.tensor_train import TensorTrain
from t3f.tensor_train_batch import TensorTrainBatch
from t3f import shapes
from t3f import utils
from t3f import decompositions


# TODO: add complexities to the comments.

def full(tt):
  """Converts a TensorTrain into a regular tensor or matrix (tf.Tensor).

  Args:
    tt: `TensorTrain` or `TensorTrainBatch` object.

  Returns:
    tf.Tensor.
  """
  if isinstance(tt, TensorTrainBatch):
    # Batch of Tensor Trains.
    return _full_tt_batch(tt)
  else:
    # TensorTrain object (not batch).
    return _full_tt(tt)


def _full_tt(tt):
  """Converts a TensorTrain into a regular tensor or matrix (tf.Tensor).

  Args:
    tt: `TensorTrain` object.

  Returns:
    tf.Tensor.
  """
  num_dims = tt.ndims()
  ranks = shapes.lazy_tt_ranks(tt)
  shape = shapes.lazy_shape(tt)
  raw_shape = shapes.lazy_raw_shape(tt)

  res = tt.tt_cores[0]
  for i in range(1, num_dims):
    res = tf.reshape(res, (-1, ranks[i]))
    curr_core = tf.reshape(tt.tt_cores[i], (ranks[i], -1))
    res = tf.matmul(res, curr_core)
  if tt.is_tt_matrix():
    intermediate_shape = []
    for i in range(num_dims):
      intermediate_shape.append(raw_shape[0][i])
      intermediate_shape.append(raw_shape[1][i])
    res = tf.reshape(res, intermediate_shape)
    transpose = []
    for i in range(0, 2 * num_dims, 2):
      transpose.append(i)
    for i in range(1, 2 * num_dims, 2):
      transpose.append(i)
    res = tf.transpose(res, transpose)
    return tf.reshape(res, shape)
  else:
    return tf.reshape(res, shape)


def _full_tt_batch(tt):
  """Converts a TensorTrainBatch into a regular tensor or matrix (tf.Tensor).

  Args:
    tt: `TensorTrainBatch` object.

  Returns:
    tf.Tensor.
  """
  num_dims = tt.ndims()
  ranks = shapes.lazy_tt_ranks(tt)
  shape = shapes.lazy_shape(tt)
  raw_shape = shapes.lazy_raw_shape(tt)

  res = tt.tt_cores[0]
  batch_size = shapes.lazy_batch_size(tt)
  for i in range(1, num_dims):
    res = tf.reshape(res, (batch_size, -1, ranks[i]))
    curr_core = tf.reshape(tt.tt_cores[i], (batch_size, ranks[i], -1))
    res = tf.einsum('oqb,obw->oqw', res, curr_core)
  if tt.is_tt_matrix():
    intermediate_shape = [batch_size]
    for i in range(num_dims):
      intermediate_shape.append(raw_shape[0][i])
      intermediate_shape.append(raw_shape[1][i])
    res = tf.reshape(res, intermediate_shape)
    transpose = [0]
    for i in range(0, 2 * num_dims, 2):
      transpose.append(i + 1)
    for i in range(1, 2 * num_dims, 2):
      transpose.append(i + 1)
    res = tf.transpose(res, transpose)
    return tf.reshape(res, shape)
  else:
    return tf.reshape(res, shape)


def tt_tt_matmul(tt_matrix_a, tt_matrix_b):
  """Multiplies two TT-matrices and returns the TT-matrix of the result.

  Args:
    tt_matrix_a: `TensorTrain` or `TensorTrainBatch` object containing
      a TT-matrix (a batch of TT-matrices) of size M x N
    tt_matrix_b: `TensorTrain` or `TensorTrainBatch` object containing
      a TT-matrix (a batch of TT-matrices) of size N x P

  Returns
    `TensorTrain` object containing a TT-matrix of size M x P if both arguments
      are `TensorTrain`s
    `TensorTrainBatch` if any of the arguments is a `TensorTrainBatch`

  Raises:
    ValueError is the arguments are not TT matrices or if their sizes are not
    appropriate for a matrix-by-matrix multiplication.
  """
  # Both TensorTrain and TensorTrainBatch are inherited from TensorTrainBase.
  if not isinstance(tt_matrix_a, TensorTrainBase) or \
      not isinstance(tt_matrix_b, TensorTrainBase) or \
      not tt_matrix_a.is_tt_matrix() or \
      not tt_matrix_b.is_tt_matrix():
    raise ValueError('Arguments should be TT-matrices')

  if not shapes.is_batch_broadcasting_possible(tt_matrix_a, tt_matrix_b):
    raise ValueError('The batch sizes are different and not 1, broadcasting is '
                     'not available.')

  ndims = tt_matrix_a.ndims()
  if tt_matrix_b.ndims() != ndims:
    raise ValueError('Arguments should have the same number of dimensions, '
                     'got %d and %d instead.' % (ndims, tt_matrix_b.ndims()))

  # Convert BatchSize 1 batch into TT object to simplify broadcasting.
  tt_matrix_a = shapes.squeeze_batch_dim(tt_matrix_a)
  tt_matrix_b = shapes.squeeze_batch_dim(tt_matrix_b)
  is_a_batch = isinstance(tt_matrix_a, TensorTrainBatch)
  is_b_batch = isinstance(tt_matrix_b, TensorTrainBatch)
  is_res_batch = is_a_batch or is_b_batch
  a_batch_str = 'o' if is_a_batch else ''
  b_batch_str = 'o' if is_b_batch else ''
  res_batch_str = 'o' if is_res_batch else ''
  einsum_str = '{}aijb,{}cjkd->{}acikbd'.format(a_batch_str, b_batch_str,
                                                res_batch_str)
  result_cores = []
  # TODO: name the operation and the resulting tensor.
  a_shape = shapes.lazy_raw_shape(tt_matrix_a)
  a_ranks = shapes.lazy_tt_ranks(tt_matrix_a)
  b_shape = shapes.lazy_raw_shape(tt_matrix_b)
  b_ranks = shapes.lazy_tt_ranks(tt_matrix_b)
  if is_res_batch:
    if is_a_batch:
      batch_size = shapes.lazy_batch_size(tt_matrix_a)
    if is_b_batch:
      batch_size = shapes.lazy_batch_size(tt_matrix_b)
  for core_idx in range(ndims):
    a_core = tt_matrix_a.tt_cores[core_idx]
    b_core = tt_matrix_b.tt_cores[core_idx]
    curr_res_core = tf.einsum(einsum_str, a_core, b_core)

    res_left_rank = a_ranks[core_idx] * b_ranks[core_idx]
    res_right_rank = a_ranks[core_idx + 1] * b_ranks[core_idx + 1]
    left_mode = a_shape[0][core_idx]
    right_mode = b_shape[1][core_idx]
    if is_res_batch:
      core_shape = (batch_size, res_left_rank, left_mode, right_mode, res_right_rank)
    else:
      core_shape = (res_left_rank, left_mode, right_mode,
                    res_right_rank)
    curr_res_core = tf.reshape(curr_res_core, core_shape)
    result_cores.append(curr_res_core)

  res_shape = (tt_matrix_a.get_raw_shape()[0], tt_matrix_b.get_raw_shape()[1])
  static_a_ranks = tt_matrix_a.get_tt_ranks()
  static_b_ranks = tt_matrix_b.get_tt_ranks()
  out_ranks = [a_r * b_r for a_r, b_r in zip(static_a_ranks, static_b_ranks)]
  if is_res_batch:
    return TensorTrainBatch(result_cores, res_shape, out_ranks, batch_size)
  else:
    return TensorTrain(result_cores, res_shape, out_ranks)


def tt_dense_matmul(tt_matrix_a, matrix_b):
  """Multiplies a TT-matrix by a regular matrix, returns a regular matrix.

  Args:
    tt_matrix_a: `TensorTrain` object containing a TT-matrix of size M x N
    matrix_b: tf.Tensor of size N x P

  Returns
    tf.Tensor of size M x P
  """
  if not isinstance(tt_matrix_a, TensorTrain) or not tt_matrix_a.is_tt_matrix():
    raise ValueError('The first argument should be a TT-matrix')

  ndims = tt_matrix_a.ndims()
  a_columns = tt_matrix_a.get_shape()[1].value
  b_rows = matrix_b.get_shape()[0].value
  if a_columns is not None and b_rows is not None:
    if a_columns != b_rows:
      raise ValueError('Arguments shapes should align got %d and %d instead.' %
                       (tt_matrix_a.get_shape(), matrix_b.get_shape()))

  a_shape = shapes.lazy_shape(tt_matrix_a)
  a_raw_shape = shapes.lazy_raw_shape(tt_matrix_a)
  if matrix_b.get_shape().is_fully_defined():
    b_shape = matrix_b.get_shape().as_list()
  else:
    b_shape = tf.shape(matrix_b)
  a_ranks = shapes.lazy_tt_ranks(tt_matrix_a)
  # If A is (i0, ..., id-1) x (j0, ..., jd-1) and B is (j0, ..., jd-1) x K,
  # data is (K, j0, ..., jd-2) x jd-1 x 1
  data = tf.transpose(matrix_b)
  data = tf.reshape(data, (-1, a_raw_shape[1][-1], 1))
  for core_idx in reversed(range(ndims)):
    curr_core = tt_matrix_a.tt_cores[core_idx]
    # On the k = core_idx iteration, after applying einsum the shape of data
    # becomes ik x (ik-1..., id-1, K, j0, ..., jk-1) x rank_k
    data = tf.einsum('aijb,rjb->ira', curr_core, data)
    if core_idx > 0:
      # After reshape the shape of data becomes
      # (ik, ..., id-1, K, j0, ..., jk-2) x jk-1 x rank_k
      new_data_shape = (-1, a_raw_shape[1][core_idx - 1], a_ranks[core_idx])
      data = tf.reshape(data, new_data_shape)
  # At the end the shape of the data is (i0, ..., id-1) x K
  return tf.reshape(data, (a_shape[0], b_shape[1]))


def dense_tt_matmul(matrix_a, tt_matrix_b):
  """Multiplies a regular matrix by a TT-matrix, returns a regular matrix.

  Args:
    matrix_a: tf.Tensor of size M x N
    tt_matrix_b: `TensorTrain` object containing a TT-matrix of size N x P

  Returns
    tf.Tensor of size M x P
  """
#   TODO: make a more efficient implementation.
  a_t = tf.transpose(matrix_a)
  b_t = transpose(tt_matrix_b)
  return tf.transpose(tt_dense_matmul(b_t, a_t))


def sparse_tt_matmul(sparse_matrix_a, tt_matrix_b):
  """Multiplies a sparse matrix by a TT-matrix, returns a regular matrix.

  Args:
    sparse_matrix_a: tf.SparseTensor of size M x N
    tt_matrix_b: `TensorTrain` object containing a TT-matrix of size N x P

  Returns
    tf.Tensor of size M x P
  """
  raise NotImplementedError


# TODO: add flag `return_type = (TT | dense)`?
def tt_sparse_matmul(tt_matrix_a, sparse_matrix_b):
  """Multiplies a TT-matrix by a sparse matrix, returns a regular matrix.

  Args:
    tt_matrix_a: `TensorTrain` object containing a TT-matrix of size M x N
    sparse_matrix_b: tf.SparseTensor of size N x P

  Returns
    tf.Tensor of size M x P
  """
  raise NotImplementedError


def matmul(a, b):
  """Multiplies two matrices that can be TT-, dense, or sparse.

  Note that multiplication of two TT-matrices returns a TT-matrix with much
  larger ranks.
  Also works for multiplying two batches of TT-matrices or a product between a
  TT-matrix and a batch of TT-matrices (with broadcasting).

  Args:
    a: `TensorTrain`, `TensorTrainBatch`, tf.Tensor, or tf.SparseTensor of
      size M x N
    b: `TensorTrain`, `TensorTrainBatch`, tf.Tensor, or tf.SparseTensor of
      size N x P

  Returns
    If both arguments are `TensorTrain` objects, returns a `TensorTrain`
      object containing a TT-matrix of size M x P.
    If at least one of the arguments is a `TensorTrainBatch` object, returns
      a `TensorTrainBatch` object containing a batch of TT-matrices of size
      M x P.
    Otherwise, returns tf.Tensor of size M x P.
  """
#   TODO: is it safe to check types? What if a class is derived from TT?
  if isinstance(a, TensorTrainBase) and isinstance(b, TensorTrainBase):
    return tt_tt_matmul(a, b)
  elif isinstance(a, TensorTrain) and isinstance(b, tf.Tensor):
    return tt_dense_matmul(a, b)
  elif isinstance(a, tf.Tensor) and isinstance(b, TensorTrain):
    return dense_tt_matmul(a, b)
  elif isinstance(a, TensorTrain) and isinstance(b, tf.SparseTensor):
    return tt_sparse_matmul(a, b)
  elif isinstance(a, tf.SparseTensor) and isinstance(b, TensorTrain):
    return sparse_tt_matmul(a, b)
  else:
    raise ValueError('Argument types are not supported in matmul: %s x %s' %
                     (a, b))


def tt_tt_flat_inner(tt_a, tt_b):
  """Inner product between two TT-tensors or TT-matrices along all axis.

  The shapes of tt_a and tt_b should coincide.

  Args:
    tt_a: `TensorTrain` or `TensorTrainBatch` object
    tt_b: `TensorTrain` or `TensorTrainBatch` object

  Returns
    a number or a Tensor with numbers for each element in the batch.
    sum of products of all the elements of tt_a and tt_b

  Raises:
    ValueError if the arguments are not `TensorTrain` objects, have different
      number of TT-cores, different underlying shape, or if you are trying to
      compute inner product between a TT-matrix and a TT-tensor.
  """
  if not isinstance(tt_a, TensorTrainBase) or not isinstance(tt_b,
                                                             TensorTrainBase):
    raise ValueError('Arguments should be TensorTrains')

  if tt_a.is_tt_matrix() != tt_b.is_tt_matrix():
    raise ValueError('One of the arguments is a TT-tensor, the other is '
                     'a TT-matrix, disallowed')
  are_both_matrices = tt_a.is_tt_matrix() and tt_b.is_tt_matrix()

  if not shapes.is_batch_broadcasting_possible(tt_a, tt_b):
    raise ValueError('The batch sizes are different and not 1, broadcasting is '
                     'not available.')

  # TODO: compare shapes and raise if not consistent.

  ndims = tt_a.ndims()
  if tt_b.ndims() != ndims:
    raise ValueError('Arguments should have the same number of dimensions, '
                     'got %d and %d instead.' % (ndims, tt_b.ndims()))

  axes_str = 'ij' if are_both_matrices else 'i'
  # Convert BatchSize 1 batch into TT object to simplify broadcasting.
  tt_a = shapes.squeeze_batch_dim(tt_a)
  tt_b = shapes.squeeze_batch_dim(tt_b)
  is_a_batch = isinstance(tt_a, TensorTrainBatch)
  is_b_batch = isinstance(tt_b, TensorTrainBatch)
  is_res_batch = is_a_batch or is_b_batch
  a_batch_str = 'o' if is_a_batch else ''
  b_batch_str = 'o' if is_b_batch else ''
  res_batch_str = 'o' if is_res_batch else ''
  init_einsum_str = '{1}a{0}b,{2}c{0}d->{3}bd'.format(axes_str, a_batch_str,
                                                      b_batch_str,
                                                      res_batch_str)
  a_core = tt_a.tt_cores[0]
  b_core = tt_b.tt_cores[0]
  # Simplest example of this operation:
  # if both arguments are TT-tensors, then it is
  # res = tf.einsum('aib,cid->bd', a_core, b_core)
  res = tf.einsum(init_einsum_str, a_core, b_core)
  # TODO: name the operation and the resulting tensor.

  einsum_str = '{3}ac,{1}a{0}b,{2}c{0}d->{3}bd'.format(axes_str, a_batch_str,
                                                       b_batch_str,
                                                       res_batch_str)
  for core_idx in range(1, ndims):
    a_core = tt_a.tt_cores[core_idx]
    b_core = tt_b.tt_cores[core_idx]
    # Simplest example of this operation:
    # if both arguments are TT-tensors, then it is
    # res = tf.einsum('ac,aib,cid->bd', res, a_core, b_core)
    res = tf.einsum(einsum_str, res, a_core, b_core)
  return tf.squeeze(res)


def tt_dense_flat_inner(tt_a, dense_b):
  """Inner product between a TT-tensor (or TT-matrix) and tf.Tensor along all axis.

  The shapes of tt_a and dense_b should coincide.

  Args:
    tt_a: `TensorTrain` object
    dense_b: tf.Tensor

  Returns
    a number
    sum of products of all the elements of tt_a and dense_b
  """
  raise NotImplementedError


def tt_sparse_flat_inner(tt_a, sparse_b):
  """Inner product between a TT-tensor (or TT-matrix) and tf.SparseTensor along all axis.

  The shapes of tt_a and sparse_b should coincide.

  Args:
    tt_a: `TensorTrain` object
    sparse_b: tf.SparseTensor

  Returns
    a number
    sum of products of all the elements of tt_a and sparse_b
  """
  if sparse_b.indices.get_shape().is_fully_defined():
    num_elements = sparse_b.indices.get_shape()[0]
  else:
    num_elements = tf.shape(sparse_b.indices)[0]
  a_shape = shapes.lazy_raw_shape(tt_a)
  a_ranks = shapes.lazy_tt_ranks(tt_a)
  if tt_a.is_tt_matrix():
    tt_a_elements = tf.ones((num_elements, 1, 1))
    # TODO: use t3f.shape is safer??
    tensor_shape = tt_a.get_raw_shape()
    row_idx_linear = tf.cast(sparse_b.indices[:, 0], tf.int64)
    row_idx = utils.unravel_index(row_idx_linear, tf.cast(tensor_shape[0], tf.int64))
    col_idx_linear = tf.cast(sparse_b.indices[:, 1], tf.int64)
    col_idx = utils.unravel_index(col_idx_linear, tf.cast(tensor_shape[1], tf.int64))
    for core_idx in range(tt_a.ndims()):
      curr_core = tt_a.tt_cores[core_idx]
      left_rank = a_ranks[core_idx]
      right_rank = a_ranks[core_idx + 1]
      curr_core = tf.transpose(curr_core, (1, 2, 0, 3))
      curr_core_shape = (a_shape[0][core_idx]*a_shape[1][core_idx], left_rank,
                         right_rank)
      curr_core = tf.reshape(curr_core, curr_core_shape)
      # Ravel multiindex (row_idx[:, core_idx], col_idx[:, core_idx]) into
      # a linear index to use tf.gather that supports only first dimensional
      # gather.
      # TODO: use gather_nd instead.
      curr_elements_idx = row_idx[:, core_idx] * tensor_shape[1][core_idx]
      curr_elements_idx += col_idx[:, core_idx]
      core_slices = tf.gather(curr_core, curr_elements_idx)
      tt_a_elements = tf.matmul(tt_a_elements, core_slices)
  else:
    tt_a_elements = gather_nd(tt_a, sparse_b.indices)
  tt_a_elements = tf.reshape(tt_a_elements, (1, -1))
  sparse_b_elements = tf.reshape(sparse_b.values, (-1, 1))
  result = tf.matmul(tt_a_elements, sparse_b_elements)
  # Convert a 1x1 matrix into a number.
  result = result[0, 0]
  return result


def dense_tt_flat_inner(dense_a, tt_b):
  """Inner product between a tf.Tensor and TT-tensor (or TT-matrix) along all axis.

  The shapes of dense_a and tt_b should coincide.

  Args:
    dense_a: tf.Tensor
    tt_b: `TensorTrain` object

  Returns
    a number
    sum of products of all the elements of dense_a and tt_b
  """
  raise NotImplementedError


def sparse_tt_flat_inner(sparse_a, tt_b):
  """Inner product between a tf.SparseTensor and TT-tensor (or TT-matrix) along all axis.

  The shapes of sparse_a and tt_b should coincide.

  Args:
    sparse_a: tf.SparseTensor
    tt_b: `TensorTrain` object

  Returns
    a number
    sum of products of all the elements of sparse_a and tt_b
  """
  raise NotImplementedError


def flat_inner(a, b):
  """Inner product along all axis.

  The shapes of a and b should coincide.

  Args:
    a: `TensorTrain`, `TensorTrainBatch`, tf.Tensor, or tf.SparseTensor
    b: `TensorTrain`, `TensorTrainBatch`, tf.Tensor, or tf.SparseTensor

  Returns
    a number
      sum of products of all the elements of a and b
    OR or a tf.Tensor of size batch_size
      sum of products of all the elements of a and b for each element in the
      batch.
  """
#   TODO: is it safe to check types? What if a class is derived from TT?
  if isinstance(a, TensorTrainBase) and isinstance(b, TensorTrainBase):
    return tt_tt_flat_inner(a, b)
  elif isinstance(a, TensorTrain) and isinstance(b, tf.Tensor):
    return tt_dense_flat_inner(a, b)
  elif isinstance(a, tf.Tensor) and isinstance(b, TensorTrain):
    return dense_tt_flat_inner(a, b)
  elif isinstance(a, TensorTrain) and isinstance(b, tf.SparseTensor):
    return tt_sparse_flat_inner(a, b)
  elif isinstance(a, tf.SparseTensor) and isinstance(b, TensorTrain):
    return sparse_tt_flat_inner(a, b)
  else:
    raise ValueError('Argument types are not supported in flat_inner: %s x %s' %
                     (a, b))


def _add_tensor_cores(tt_a, tt_b):
  """Internal function to be called from add for two TT-tensors.

  Does the actual assembling of the TT-cores to add two TT-tensors.
  """
  ndims = tt_a.ndims()
  dtype = tt_a.dtype
  shape = shapes.lazy_raw_shape(tt_a)
  a_ranks = shapes.lazy_tt_ranks(tt_a)
  b_ranks = shapes.lazy_tt_ranks(tt_b)
  tt_cores = []
  for core_idx in range(ndims):
    a_core = tt_a.tt_cores[core_idx]
    b_core = tt_b.tt_cores[core_idx]
    if core_idx == 0:
      curr_core = tf.concat((a_core, b_core), axis=2)
    elif core_idx == ndims - 1:
      curr_core = tf.concat((a_core, b_core), axis=0)
    else:
      upper_zeros = tf.zeros((a_ranks[core_idx], shape[0][core_idx],
                              b_ranks[core_idx + 1]), dtype)
      lower_zeros = tf.zeros((b_ranks[core_idx], shape[0][core_idx],
                              a_ranks[core_idx + 1]), dtype)
      upper = tf.concat((a_core, upper_zeros), axis=2)
      lower = tf.concat((lower_zeros, b_core), axis=2)
      curr_core = tf.concat((upper, lower), axis=0)
    tt_cores.append(curr_core)
  return tt_cores


def _add_batch_tensor_cores(tt_a, tt_b):
  """Internal function to be called from add for two batches of TT-tensors.

  Does the actual assembling of the TT-cores to add two batches of TT-tensors.
  """
  ndims = tt_a.ndims()
  dtype = tt_a.dtype
  shape = shapes.lazy_raw_shape(tt_a)
  a_ranks = shapes.lazy_tt_ranks(tt_a)
  b_ranks = shapes.lazy_tt_ranks(tt_b)
  if isinstance(tt_a, TensorTrainBatch) and tt_a.batch_size == 1:
    # We add 1 element batch tt_a to a batch_size element batch tt_b to get
    # the answer TensorTrainBatch of batch_size == tt_b.batch_size.
    batch_size = shapes.lazy_batch_size(tt_b)
  else:
    batch_size = shapes.lazy_batch_size(tt_a)
  tt_a = shapes.expand_batch_dim(tt_a)
  tt_b = shapes.expand_batch_dim(tt_b)
  tt_cores = []
  for core_idx in range(ndims):
    a_core = tt_a.tt_cores[core_idx]
    if tt_a.batch_size == 1:
      a_core = tf.tile(a_core, (batch_size, 1, 1, 1))
    b_core = tt_b.tt_cores[core_idx]
    if tt_b.batch_size == 1:
      b_core = tf.tile(b_core, (batch_size, 1, 1, 1))
    if core_idx == 0:
      curr_core = tf.concat((a_core, b_core), axis=3)
    elif core_idx == ndims - 1:
      curr_core = tf.concat((a_core, b_core), axis=1)
    else:
      upper_zeros = tf.zeros((batch_size, a_ranks[core_idx], shape[0][core_idx],
                              b_ranks[core_idx + 1]), dtype)
      lower_zeros = tf.zeros((batch_size, b_ranks[core_idx], shape[0][core_idx],
                              a_ranks[core_idx + 1]), dtype)
      upper = tf.concat((a_core, upper_zeros), axis=3)
      lower = tf.concat((lower_zeros, b_core), axis=3)
      curr_core = tf.concat((upper, lower), axis=1)
    tt_cores.append(curr_core)
  return tt_cores, batch_size


def _add_matrix_cores(tt_a, tt_b):
  """Internal function to be called from add for two TT-matrices.

  Does the actual assembling of the TT-cores to add two TT-matrices.
  """
  ndims = tt_a.ndims()
  dtype = tt_a.dtype
  shape = shapes.lazy_raw_shape(tt_a)
  a_ranks = shapes.lazy_tt_ranks(tt_a)
  b_ranks = shapes.lazy_tt_ranks(tt_b)
  tt_cores = []
  for core_idx in range(ndims):
    a_core = tt_a.tt_cores[core_idx]
    b_core = tt_b.tt_cores[core_idx]
    if core_idx == 0:
      curr_core = tf.concat((a_core, b_core), axis=3)
    elif core_idx == ndims - 1:
      curr_core = tf.concat((a_core, b_core), axis=0)
    else:
      upper_zeros = tf.zeros((a_ranks[core_idx], shape[0][core_idx],
                              shape[1][core_idx], b_ranks[core_idx + 1]), dtype)
      lower_zeros = tf.zeros((b_ranks[core_idx], shape[0][core_idx],
                              shape[1][core_idx], a_ranks[core_idx + 1]), dtype)
      upper = tf.concat((a_core, upper_zeros), axis=3)
      lower = tf.concat((lower_zeros, b_core), axis=3)
      curr_core = tf.concat((upper, lower), axis=0)
    tt_cores.append(curr_core)
  return tt_cores


def _add_batch_matrix_cores(tt_a, tt_b):
  """Internal function to be called from add for two batches of TT-matrices.

  Does the actual assembling of the TT-cores to add two batches of TT-matrices.
  """
  ndims = tt_a.ndims()
  dtype = tt_a.dtype
  shape = shapes.lazy_raw_shape(tt_a)
  a_ranks = shapes.lazy_tt_ranks(tt_a)
  b_ranks = shapes.lazy_tt_ranks(tt_b)
  if isinstance(tt_a, TensorTrainBatch) and tt_a.batch_size == 1:
    # We add 1 element batch tt_a to a batch_size element batch tt_b to get
    # the answer TensorTrainBatch of batch_size == tt_b.batch_size.
    batch_size = shapes.lazy_batch_size(tt_b)
  else:
    batch_size = shapes.lazy_batch_size(tt_a)
  tt_a = shapes.expand_batch_dim(tt_a)
  tt_b = shapes.expand_batch_dim(tt_b)
  tt_cores = []
  for core_idx in range(ndims):
    a_core = tt_a.tt_cores[core_idx]
    if tt_a.batch_size == 1:
      a_core = tf.tile(a_core, (batch_size, 1, 1, 1, 1))
    b_core = tt_b.tt_cores[core_idx]
    if tt_b.batch_size == 1:
      b_core = tf.tile(b_core, (batch_size, 1, 1, 1, 1))
    if core_idx == 0:
      curr_core = tf.concat((a_core, b_core), axis=4)
    elif core_idx == ndims - 1:
      curr_core = tf.concat((a_core, b_core), axis=1)
    else:
      upper_zeros = tf.zeros((batch_size, a_ranks[core_idx], shape[0][core_idx],
                              shape[1][core_idx], b_ranks[core_idx + 1]), dtype)
      lower_zeros = tf.zeros((batch_size, b_ranks[core_idx], shape[0][core_idx],
                              shape[1][core_idx], a_ranks[core_idx + 1]), dtype)
      upper = tf.concat((a_core, upper_zeros), axis=4)
      lower = tf.concat((lower_zeros, b_core), axis=4)
      curr_core = tf.concat((upper, lower), axis=1)
    tt_cores.append(curr_core)
  return tt_cores, batch_size


def add(tt_a, tt_b):
  """Returns a TensorTrain corresponding to elementwise sum tt_a + tt_b.

  The shapes of tt_a and tt_b should coincide.
  Supports broadcasting:
    add(TensorTrainBatch, TensorTrain)
  adds TensorTrain to each element in the batch of TTs in TensorTrainBatch.

  Args:
    tt_a: `TensorTrain`, `TensorTrainBatch`, TT-tensor, or TT-matrix
    tt_b: `TensorTrain`, `TensorTrainBatch`, TT-tensor, or TT-matrix

  Returns
    a `TensorTrain` object corresponding to the element-wise sum of arguments if
      both arguments are `TensorTrain`s.
    OR a `TensorTrainBatch` if at least one of the arguments is
      `TensorTrainBatch`

  Raises
    ValueError if the arguments shapes do not coincide
  """
  ndims = tt_a.ndims()
  if tt_a.is_tt_matrix() != tt_b.is_tt_matrix():
    raise ValueError('The arguments should be both TT-tensors or both '
                     'TT-matrices')

  if tt_a.get_raw_shape() != tt_b.get_raw_shape():
    raise ValueError('The arguments should have the same shape.')

  if not shapes.is_batch_broadcasting_possible(tt_a, tt_b):
    raise ValueError('The batch sizes are different and not 1, broadcasting is '
                     'not available.')

  is_batch_case = isinstance(tt_a, TensorTrainBatch) or isinstance(tt_b, TensorTrainBatch)
  batch_size = None
  if is_batch_case:
    if tt_a.is_tt_matrix():
      tt_cores, batch_size = _add_batch_matrix_cores(tt_a, tt_b)
    else:
      tt_cores, batch_size = _add_batch_tensor_cores(tt_a, tt_b)
  else:
    if tt_a.is_tt_matrix():
      tt_cores = _add_matrix_cores(tt_a, tt_b)
    else:
      tt_cores = _add_tensor_cores(tt_a, tt_b)

  out_ranks = [1]
  static_a_ranks = tt_a.get_tt_ranks()
  static_b_ranks = tt_b.get_tt_ranks()
  for core_idx in range(1, ndims):
    out_ranks.append(static_a_ranks[core_idx] + static_b_ranks[core_idx])
  out_ranks.append(1)
  if is_batch_case:
    return TensorTrainBatch(tt_cores, tt_a.get_raw_shape(), out_ranks,
                            batch_size)
  else:
    return TensorTrain(tt_cores, tt_a.get_raw_shape(), out_ranks)


def multiply(tt_left, right):
  """Returns a TensorTrain corresponding to element-wise product tt_left * right.

  Supports broadcasting:
    multiply(TensorTrainBatch, TensorTrain) returns TensorTrainBatch consisting
    of element-wise products of TT in TensorTrainBatch and TensorTrain

    multiply(TensorTrainBatch_a, TensorTrainBatch_b) returns TensorTrainBatch
    consisting of element-wise products of TT in TensorTrainBatch_a and
    TT in TensorTrainBatch_b

    Batch sizes should support broadcasting
  Args:
    tt_left: `TensorTrain` OR `TensorTrainBatch`
    right: `TensorTrain` OR `TensorTrainBatch` OR a number.

  Returns
    a `TensorTrain` or `TensorTrainBatch` object corresponding to the
    element-wise product of the arguments.

  Raises
    ValueError if the arguments shapes do not coincide or broadcasting is not
    possible.
  """

  is_left_batch = isinstance(tt_left, TensorTrainBatch)
  is_right_batch = isinstance(right, TensorTrainBatch)

  is_batch_case = is_left_batch or is_right_batch
  ndims = tt_left.ndims()
  if not isinstance(right, TensorTrainBase):
    # Assume right is a number, not TensorTrain.
    # To squash right uniformly across TT-cores we pull its absolute value
    # and raise to the power 1/ndims. First TT-core is multiplied by the sign
    # of right.
    tt_cores = list(tt_left.tt_cores)
    fact = tf.pow(tf.cast(tf.abs(right), tt_left.dtype), 1.0 / ndims)
    sign = tf.cast(tf.sign(right), tt_left.dtype)
    for i in range(len(tt_cores)):
      tt_cores[i] = fact * tt_cores[i]

    tt_cores[0] = tt_cores[0] * sign
    out_ranks = tt_left.get_tt_ranks()
    if is_left_batch:
        out_batch_size = tt_left.batch_size
  else:

    if tt_left.is_tt_matrix() != right.is_tt_matrix():
      raise ValueError('The arguments should be both TT-tensors or both '
                       'TT-matrices')

    if tt_left.get_raw_shape() != right.get_raw_shape():
      raise ValueError('The arguments should have the same shape.')

    out_batch_size = 1
    dependencies = []
    can_determine_if_broadcast = True
    if is_left_batch and is_right_batch:
      if tt_left.batch_size is None and right.batch_size is None:
        can_determine_if_broadcast = False
      elif tt_left.batch_size is None and right.batch_size is not None:
        if right.batch_size > 1:
            can_determine_if_broadcast = False
      elif tt_left.batch_size is not None and right.batch_size is None:
        if tt_left.batch_size > 1:
            can_determine_if_broadcast = False

    if not can_determine_if_broadcast:
      # Cannot determine if broadcasting is needed. Avoid broadcasting and
      # assume elementwise multiplication AND add execution time assert to print
      # a better error message if the batch sizes turn out to be different.

      message = ('The batch sizes were unknown on compilation stage, so '
                 'assumed elementwise multiplication (i.e. no broadcasting). '
                 'Now it seems that they are different after all :')

      data = [message, shapes.lazy_batch_size(tt_left), ' x ',
              shapes.lazy_batch_size(right)]
      bs_eq = tf.assert_equal(shapes.lazy_batch_size(tt_left),
                              shapes.lazy_batch_size(right), data=data)

      dependencies.append(bs_eq)

    do_broadcast = shapes.is_batch_broadcasting_possible(tt_left, right)
    if not can_determine_if_broadcast:
      # Assume elementwise multiplication if broadcasting cannot be determined
      # on compilation stage.
      do_broadcast = False
    if not do_broadcast and can_determine_if_broadcast:
      raise ValueError('The batch sizes are different and not 1, broadcasting '
                       'is not available.')

    a_ranks = shapes.lazy_tt_ranks(tt_left)
    b_ranks = shapes.lazy_tt_ranks(right)
    shape = shapes.lazy_raw_shape(tt_left)

    output_str = ''
    bs_str_left = ''
    bs_str_right = ''

    if is_batch_case:
      if is_left_batch and is_right_batch:
        # Both arguments are batches of equal size.
        if tt_left.batch_size == right.batch_size or not can_determine_if_broadcast:
          bs_str_left = 'n'
          bs_str_right = 'n'
          output_str = 'n'
          if not can_determine_if_broadcast:
            out_batch_size = None
          else:
            out_batch_size = tt_left.batch_size
        else:
          # Broadcasting (e.g batch_sizes are 1 and n>1).
          bs_str_left = 'n'
          bs_str_right = 'm'
          output_str = 'nm'
          if tt_left.batch_size is None or tt_left.batch_size > 1:
            out_batch_size = tt_left.batch_size
          else:
            out_batch_size = right.batch_size
      else:
        # One of the arguments is TensorTrain.
        if is_left_batch:
          bs_str_left = 'n'
          bs_str_right = ''
          out_batch_size = tt_left.batch_size
        else:
          bs_str_left = ''
          bs_str_right = 'n'
          out_batch_size = right.batch_size
        output_str = 'n'

    is_matrix = tt_left.is_tt_matrix()
    tt_cores = []

    for core_idx in range(ndims):
      a_core = tt_left.tt_cores[core_idx]
      b_core = right.tt_cores[core_idx]
      left_rank = a_ranks[core_idx] * b_ranks[core_idx]
      right_rank = a_ranks[core_idx + 1] * b_ranks[core_idx + 1]
      if is_matrix:
        with tf.control_dependencies(dependencies):
          curr_core = tf.einsum('{0}aijb,{1}cijd->{2}acijbd'.format(bs_str_left,
                                bs_str_right, output_str), a_core, b_core)
          curr_core = tf.reshape(curr_core, (-1, left_rank,
                                             shape[0][core_idx],
                                             shape[1][core_idx],
                                             right_rank))
          if not is_batch_case:
              curr_core = tf.squeeze(curr_core, axis=0)
      else:
        with tf.control_dependencies(dependencies):
          curr_core = tf.einsum('{0}aib,{1}cid->{2}acibd'.format(bs_str_left,
                                bs_str_right, output_str), a_core, b_core)
          curr_core = tf.reshape(curr_core, (-1, left_rank,
                                 shape[0][core_idx], right_rank))
          if not is_batch_case:
            curr_core = tf.squeeze(curr_core, axis=0)

      tt_cores.append(curr_core)

    combined_ranks = zip(tt_left.get_tt_ranks(), right.get_tt_ranks())
    out_ranks = [a * b for a, b in combined_ranks]

  if not is_batch_case:
    return TensorTrain(tt_cores, tt_left.get_raw_shape(), out_ranks)
  else:
    return TensorTrainBatch(tt_cores, tt_left.get_raw_shape(), out_ranks,
                            batch_size=out_batch_size)

def frobenius_norm_squared(tt, differentiable=False):
  """Frobenius norm squared of `TensorTrain` or of each TT in `TensorTrainBatch`.

  Frobenius norm squared is the sum of squares of all elements in a tensor.

  Args:
    tt: `TensorTrain` or `TensorTrainBatch` object
    differentiable: bool, whether to use a differentiable implementation
      or a fast and stable implementation based on QR decomposition.

  Returns
    a number which is the Frobenius norm squared of `tt`, if it is `TensorTrain`
    OR
    a Tensor of size tt.batch_size, consisting of the Frobenius norms squared of
    each TensorTrain in `tt`, if it is `TensorTrainBatch`
  """
  if differentiable:
    if hasattr(tt, 'batch_size'):
        bs_str = 'n'
    else:
        bs_str = ''
    if tt.is_tt_matrix():
      running_prod = tf.einsum('{0}aijb,{0}cijd->{0}bd'.format(bs_str),
                               tt.tt_cores[0], tt.tt_cores[0])
    else:
      running_prod = tf.einsum('{0}aib,{0}cid->{0}bd'.format(bs_str),
                               tt.tt_cores[0], tt.tt_cores[0])

    for core_idx in range(1, tt.ndims()):
      curr_core = tt.tt_cores[core_idx]
      if tt.is_tt_matrix():
        running_prod = tf.einsum('{0}ac,{0}aijb,{0}cijd->{0}bd'.format(bs_str),
                                 running_prod, curr_core, curr_core)
      else:
        running_prod = tf.einsum('{0}ac,{0}aib,{0}cid->{0}bd'.format(bs_str),
                                 running_prod, curr_core, curr_core)

    return tf.squeeze(running_prod, [-1, -2])

  else:
    orth_tt = decompositions.orthogonalize_tt_cores(tt, left_to_right=True)
    # All the cores of orth_tt except the last one are orthogonal, hence
    # the Frobenius norm of orth_tt equals to the norm of the last core.
    if hasattr(tt, 'batch_size'):
      batch_size = shapes.lazy_batch_size(tt)
      last_core = tf.reshape(orth_tt.tt_cores[-1], (batch_size, -1))
      return tf.norm(last_core, axis=1) ** 2
    else:
      return tf.norm(orth_tt.tt_cores[-1]) ** 2


def frobenius_norm(tt, epsilon=1e-5, differentiable=False):
  """Frobenius norm of `TensorTrain` or of each TT in `TensorTrainBatch`

  Frobenius norm is the sqrt of the sum of squares of all elements in a tensor.

  Args:
    tt: `TensorTrain` or `TensorTrainBatch` object
    epsilon: the function actually computes sqrt(norm_squared + epsilon) for
      numerical stability (e.g. gradient of sqrt at zero is inf).
    differentiable: bool, whether to use a differentiable implementation or
      a fast and stable implementation based on QR decomposition.

  Returns
    a number which is the Frobenius norm of `tt`, if it is `TensorTrain`
    OR
    a Tensor of size tt.batch_size, consisting of the Frobenius norms of
    each TensorTrain in `tt`, if it is `TensorTrainBatch`
  """
  return tf.sqrt(frobenius_norm_squared(tt, differentiable) + epsilon)


def transpose(tt_matrix):
  """Transpose a TT-matrix or a batch of TT-matrices.

  Args:
    tt_matrix: `TensorTrain` or `TensorTrainBatch` object containing a TT-matrix
      (or a batch of TT-matrices).

  Returns:
    `TensorTrain` or `TensorTrainBatch` object containing a transposed TT-matrix
      (or a batch of TT-matrices).

  Raises:
    ValueError if the argument is not a TT-matrix.
  """
  if not isinstance(tt_matrix, TensorTrainBase) or not tt_matrix.is_tt_matrix():
    raise ValueError('The argument should be a TT-matrix.')

  transposed_tt_cores = []
  for core_idx in range(tt_matrix.ndims()):
    curr_core = tt_matrix.tt_cores[core_idx]
    if isinstance(tt_matrix, TensorTrain):
      transposed_tt_cores.append(tf.transpose(curr_core, (0, 2, 1, 3)))
    else:
      # TensorTrainBatch.
      transposed_tt_cores.append(tf.transpose(curr_core, (0, 1, 3, 2, 4)))

  tt_matrix_shape = tt_matrix.get_raw_shape()
  transposed_shape = tt_matrix_shape[1], tt_matrix_shape[0]
  tt_ranks = tt_matrix.get_tt_ranks()
  if isinstance(tt_matrix, TensorTrain):
    return TensorTrain(transposed_tt_cores, transposed_shape, tt_ranks)
  else:
    batch_size = tt_matrix.batch_size
    return TensorTrainBatch(transposed_tt_cores, transposed_shape, tt_ranks,
                            batch_size)


def quadratic_form(A, b, c):
  """Quadratic form b^t A c; A is a TT-matrix, b and c can be batches.

  Args:
    A: `TensorTrain` object containing a TT-matrix of size N x M.
    b: `TensorTrain` object containing a TT-matrix of size N x 1
      or `TensorTrainBatch` with a batch of TT-matrices of size N x 1.
    c: `TensorTrain` object containing a TT-matrix of size M x 1
      or `TensorTrainBatch` with a batch of TT-matrices of size M x 1.

  Returns:
    A number, the value of the quadratic form if all the arguments are
      `TensorTrain`s.
    OR tf.Tensor of size batch_size if at least one of the arguments is
      `TensorTrainBatch`

  Raises:
    ValueError if the arguments are not TT-matrices or if the shapes are
      not consistent.
  """
  if not isinstance(A, TensorTrainBase) or not A.is_tt_matrix():
    raise ValueError('The arguments should be a TT-matrix.')

  # TODO: support tf.Tensor as b and c.
  if not isinstance(b, TensorTrainBase) or not b.is_tt_matrix():
    raise ValueError('The arguments should be a TT-matrix.')
  if not isinstance(c, TensorTrainBase) or not c.is_tt_matrix():
    raise ValueError('The arguments should be a TT-matrix.')

  b_is_batch = isinstance(b, TensorTrainBatch)
  c_is_batch = isinstance(b, TensorTrainBatch)
  b_bs_str = 'p' if b_is_batch else ''
  c_bs_str = 'p' if c_is_batch else ''
  out_bs_str = 'p' if b_is_batch or c_is_batch else ''

  ndims = A.ndims()
  curr_core_1 = b.tt_cores[0]
  curr_core_2 = c.tt_cores[0]
  curr_matrix_core = A.tt_cores[0]
  # We enumerate the dummy dimension (that takes 1 value) with `k`.
  # You may think that using two different k would be faster, but in my
  # experience it's even a little bit slower (but neglectable in general).
  einsum_str = '{0}aikb,cijd,{1}ejkf->{2}bdf'.format(b_bs_str, c_bs_str,
                                                     out_bs_str)
  res = tf.einsum(einsum_str, curr_core_1, curr_matrix_core, curr_core_2)
  for core_idx in range(1, ndims):
    curr_core_1 = b.tt_cores[core_idx]
    curr_core_2 = c.tt_cores[core_idx]
    curr_matrix_core = A.tt_cores[core_idx]
    einsum_str = '{2}ace,{0}aikb,cijd,{1}ejkf->{2}bdf'.format(b_bs_str,
                                                              c_bs_str,
                                                              out_bs_str)
    res = tf.einsum(einsum_str, res, curr_core_1,
                    curr_matrix_core, curr_core_2)

  # Squeeze to make the result a number instead of 1 x 1 for NON batch case and
  # to make the result a tensor of size
  #   batch_size
  # instead of
  #   batch_size x 1 x 1
  # in the batch case.
  return tf.squeeze(res)


def cast(tt_a, dtype):
  """Casts a tt-tensor to a new type.

  Args:
    tt_a: `TensorTrain` object.
    dtype: The destination type.

  Raises:
    TypeError: If `tt_a` cannot be cast to the `dtype`.
    ValueError: If `tt_a` is not a `TensorTrain` or `TensorTrainBatch`.
  """
  res_cores = []
  cores = tt_a.tt_cores
  for core_idx in range(tt_a.ndims()):
    res_cores.append(tf.cast(cores[core_idx], dtype))
  res_shape = tt_a.get_raw_shape()
  res_ranks = tt_a.get_tt_ranks()
  if isinstance(tt_a, TensorTrain):
    return TensorTrain(res_cores, res_shape, res_ranks)
  elif isinstance(tt_a, TensorTrainBatch):
    return TensorTrainBatch(res_cores, res_shape, res_ranks, tt_a.batch_size)
  else:
    raise ValueError('Unsupported type of input "%s", should be TensorTrain or '
                     'TensorTrainBatch.' % tt_a)


<<<<<<< HEAD
def add_n(tt_objects, max_tt_rank):
  """Adds a bunch of TT-object and round after each summation.
  
  This version implements a slow-to-compile but fast-to-execute (at least on
  a GPU) version: summing in a binary tree order.

  Args:
    tt_objects: a list of `TensorTrainBase` objects.
    max_tt_rank: a number, TT-rank for each individual rounding.
  
  Returns:
    Object of the same type as each input.
  """
  prev_level = tt_objects
  while len(prev_level) > 1:
    next_level = []
    for i in range(0, len(prev_level), 2):
      curr = prev_level[i]
      if i + 1 < len(prev_level):
        curr = decompositions.round(curr + prev_level[i + 1], max_tt_rank)
      next_level.append(curr)
    prev_level = next_level
  return prev_level[0]
=======
def gather_nd(tt, indices):
  """out[i] = tt[indices[i, 0], indices[i, 1], ...]

  Equivalent to
      tf.gather_nd(t3f.full(tt), indices)
    but much faster, since it does not materialize the full tensor.

  For batches of TT works indices should include the batch dimension as well.

  Args:
    tt: `TensorTrain` or `TensorTrainBatch` object representing a tensor
      (TT-matrices are not implemented yet)
    indices: numpy array, tf.Tensor, placeholder with 2 or more dimensions.
      The last dimension indices.shape[-1] should be equal to the numbers of
      dimensions in TT:
        indices.shape[-1] = tt.ndims for `TensorTrain`
        indices.shape[-1] = tt.ndims + 1 for `TensorTrainBatch`

  Returns:
    tf.Tensor with elements specified by indices.

  Raises:
    ValueError if `indices` have wrong shape.
    NotImplementedError if `tt` is a TT-matrix.
  """
  if tt.is_tt_matrix():
    raise NotImplementedError('gather_nd doesnt support TT-matrices yet '
                              '(got %s)' % tt)
  indices = tf.convert_to_tensor(indices)
  if isinstance(tt, TensorTrainBatch):
    if indices.get_shape()[-1] != tt.ndims() + 1:
      raise ValueError('The last dimension of indices (%d) should have '
                       'the same size as the number of dimensions in the tt '
                       'object (%d) + 1 (for the batch dimension).' %
                       (indices.get_shape()[-1], tt.ndims()))
  else:
    if indices.get_shape()[-1] != tt.ndims():
      raise ValueError('The last dimension of indices (%d) should have '
                       'the same size as the number of dimensions in the tt '
                       'object (%d).' % (indices.get_shape()[-1], tt.ndims()))
  tt_elements = tf.ones(tf.shape(indices)[:-1])
  tt_elements = tf.reshape(tt_elements, (-1, 1, 1))
  for core_idx in range(tt.ndims()):
    curr_core = tt.tt_cores[core_idx]
    if isinstance(tt, TensorTrainBatch):
      curr_core = tf.transpose(curr_core, (0, 2, 1, 3))
      curr_idx = tf.stack((indices[:, 0], indices[:, core_idx + 1]), axis=1)
      core_slices = tf.gather_nd(curr_core, curr_idx)
    else:
      curr_core = tf.transpose(curr_core, (1, 0, 2))
      core_slices = tf.gather(curr_core, indices[:, core_idx])
    tt_elements = tf.matmul(tt_elements, core_slices)
  tt_elements = tf.reshape(tt_elements, tf.shape(indices)[:-1])
  return tt_elements


def renormalize_tt_cores(tt, epsilon=1e-8):
    """Renormalizes TT-cores to make them of the same Frobenius norm.

    Doesn't change the tensor represented by `tt` object, but renormalizes the
    TT-cores to make further computations more stable.

    Args:
      tt: `TensorTrain` or `TensorTrainBatch` object
      epsilon: parameter for numerical stability of sqrt
    Returns:
      `TensorTrain` or `TensorTrainBatch` which represents the same
      tensor as tt, but with all cores having equal norm. In the batch
      case applies to each TT in `TensorTrainBatch`.

    """
    if isinstance(tt, TensorTrain):
      new_cores = []
      running_log_norm = 0
      core_norms = []
      for core in tt.tt_cores:
        cur_core_norm = tf.sqrt(tf.maximum(tf.reduce_sum(core ** 2), epsilon))
        core_norms.append(cur_core_norm)
        running_log_norm += tf.log(cur_core_norm)

      running_log_norm = running_log_norm / tt.ndims()
      fact = tf.exp(running_log_norm)
      for i, core in enumerate(tt.tt_cores):
        new_cores.append(core * fact / core_norms[i])

      return TensorTrain(new_cores)
    else:
      sz = (tt.batch_size,) + (len(tt.tt_cores[0].shape) - 1) * (1,)
      running_core_log_norms = tf.zeros(sz)
      ax = np.arange(len(tt.tt_cores[0].shape))[1:]
      fact_list = []
      for core in tt.tt_cores:
        cur_core_norm_sq = tf.reduce_sum(core**2, axis=ax, keep_dims=True)
        cur_core_norm = tf.sqrt(tf.maximum(epsilon, cur_core_norm_sq))
        fact_list.append(cur_core_norm)
        running_core_log_norms += tf.log(cur_core_norm)

      new_cores = []
      exp_fact = tf.exp(running_core_log_norms / tt.ndims())
      for i, core in enumerate(tt.tt_cores):
        new_cores.append(tf.multiply(core, exp_fact / fact_list[i]))

      return TensorTrainBatch(new_cores)
>>>>>>> be789771
<|MERGE_RESOLUTION|>--- conflicted
+++ resolved
@@ -1087,7 +1087,6 @@
                      'TensorTrainBatch.' % tt_a)
 
 
-<<<<<<< HEAD
 def add_n(tt_objects, max_tt_rank):
   """Adds a bunch of TT-object and round after each summation.
   
@@ -1111,7 +1110,8 @@
       next_level.append(curr)
     prev_level = next_level
   return prev_level[0]
-=======
+
+
 def gather_nd(tt, indices):
   """out[i] = tt[indices[i, 0], indices[i, 1], ...]
 
@@ -1215,4 +1215,3 @@
         new_cores.append(tf.multiply(core, exp_fact / fact_list[i]))
 
       return TensorTrainBatch(new_cores)
->>>>>>> be789771
